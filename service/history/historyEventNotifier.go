// Copyright (c) 2017 Uber Technologies, Inc.
//
// Permission is hereby granted, free of charge, to any person obtaining a copy
// of this software and associated documentation files (the "Software"), to deal
// in the Software without restriction, including without limitation the rights
// to use, copy, modify, merge, publish, distribute, sublicense, and/or sell
// copies of the Software, and to permit persons to whom the Software is
// furnished to do so, subject to the following conditions:
//
// The above copyright notice and this permission notice shall be included in
// all copies or substantial portions of the Software.
//
// THE SOFTWARE IS PROVIDED "AS IS", WITHOUT WARRANTY OF ANY KIND, EXPRESS OR
// IMPLIED, INCLUDING BUT NOT LIMITED TO THE WARRANTIES OF MERCHANTABILITY,
// FITNESS FOR A PARTICULAR PURPOSE AND NONINFRINGEMENT. IN NO EVENT SHALL THE
// AUTHORS OR COPYRIGHT HOLDERS BE LIABLE FOR ANY CLAIM, DAMAGES OR OTHER
// LIABILITY, WHETHER IN AN ACTION OF CONTRACT, TORT OR OTHERWISE, ARISING FROM,
// OUT OF OR IN CONNECTION WITH THE SOFTWARE OR THE USE OR OTHER DEALINGS IN
// THE SOFTWARE.

package history

import (
	"sync/atomic"
	"time"

	"github.com/pborman/uuid"
	gen "github.com/uber/cadence/.gen/go/shared"
	"github.com/uber/cadence/common"
	"github.com/uber/cadence/common/clock"
	"github.com/uber/cadence/common/collection"
	"github.com/uber/cadence/common/definition"
	"github.com/uber/cadence/common/metrics"
)

const (
	eventsChanSize = 1000
)

type (
	historyEventNotifierImpl struct {
		timeSource clock.TimeSource
		metrics    metrics.Client
		// internal status indicator
		status int32
		// stop signal channel
		closeChan chan bool
		// this channel will never close
		eventsChan chan *historyEventNotification
		// function which calculate the shard ID from given workflow ID
		workflowIDToShardID func(string) int

		// concurrent map with key workflowIdentifier, value map[string]chan *historyEventNotification.
		// the reason for the second map being non thread safe:
		// 1. expected number of subscriber per workflow is low, i.e. < 5
		// 2. update to this map is already guarded by GetAndDo API provided by ConcurrentTxMap
		eventsPubsubs collection.ConcurrentTxMap
	}
)

var _ historyEventNotifier = (*historyEventNotifierImpl)(nil)

func newHistoryEventNotification(
	domainID string,
	workflowExecution *gen.WorkflowExecution,
	lastFirstEventID int64,
	nextEventID int64,
	previousStartedEventID int64,
<<<<<<< HEAD
	currentBranchToken []byte,
	workflowExecutionState int,
	workflowExecutionCloseState int,
) *historyEventNotification {

=======
	isWorkflowRunning bool,
	closeStatus int,
) *historyEventNotification {
>>>>>>> 336e32ce
	return &historyEventNotification{
		id: definition.NewWorkflowIdentifier(
			domainID,
			workflowExecution.GetWorkflowId(),
			workflowExecution.GetRunId(),
		),
<<<<<<< HEAD
		lastFirstEventID:            lastFirstEventID,
		nextEventID:                 nextEventID,
		previousStartedEventID:      previousStartedEventID,
		currentBranchToken:          currentBranchToken,
		workflowExecutionState:      workflowExecutionState,
		workflowExecutionCloseState: workflowExecutionCloseState,
=======
		lastFirstEventID:       lastFirstEventID,
		nextEventID:            nextEventID,
		previousStartedEventID: previousStartedEventID,
		isWorkflowRunning:      isWorkflowRunning,
		closeStatus:            closeStatus,
>>>>>>> 336e32ce
	}
}

func newHistoryEventNotifier(
	timeSource clock.TimeSource,
	metrics metrics.Client,
	workflowIDToShardID func(string) int,
) *historyEventNotifierImpl {

	hashFn := func(key interface{}) uint32 {
		notification, ok := key.(historyEventNotification)
		if !ok {
			return 0
		}
		return uint32(workflowIDToShardID(notification.id.WorkflowID))
	}
	return &historyEventNotifierImpl{
		timeSource: timeSource,
		metrics:    metrics,
		status:     common.DaemonStatusInitialized,
		closeChan:  make(chan bool),
		eventsChan: make(chan *historyEventNotification, eventsChanSize),

		workflowIDToShardID: workflowIDToShardID,

		eventsPubsubs: collection.NewShardedConcurrentTxMap(1024, hashFn),
	}
}

func (notifier *historyEventNotifierImpl) WatchHistoryEvent(
	identifier definition.WorkflowIdentifier) (string, chan *historyEventNotification, error) {

	channel := make(chan *historyEventNotification, 1)
	subscriberID := uuid.New()
	subscribers := map[string]chan *historyEventNotification{
		subscriberID: channel,
	}

	_, _, err := notifier.eventsPubsubs.PutOrDo(identifier, subscribers, func(key interface{}, value interface{}) error {
		subscribers := value.(map[string]chan *historyEventNotification)

		if _, ok := subscribers[subscriberID]; ok {
			// UUID collision
			return &gen.InternalServiceError{
				Message: "Unable to watch on workflow execution.",
			}
		}
		subscribers[subscriberID] = channel
		return nil
	})

	if err != nil {
		return "", nil, err
	}

	return subscriberID, channel, nil
}

func (notifier *historyEventNotifierImpl) UnwatchHistoryEvent(
	identifier definition.WorkflowIdentifier, subscriberID string) error {

	success := true
	notifier.eventsPubsubs.RemoveIf(identifier, func(key interface{}, value interface{}) bool {
		subscribers := value.(map[string]chan *historyEventNotification)

		if _, ok := subscribers[subscriberID]; !ok {
			// cannot find the subscribe ID, which means there is a bug
			success = false
		} else {
			delete(subscribers, subscriberID)
		}

		return len(subscribers) == 0
	})

	if !success {
		// cannot find the subscribe ID, which means there is a bug
		return &gen.InternalServiceError{
			Message: "Unable to unwatch on workflow execution.",
		}
	}

	return nil
}

func (notifier *historyEventNotifierImpl) dispatchHistoryEventNotification(event *historyEventNotification) {
	identifier := event.id

	timer := notifier.metrics.StartTimer(metrics.HistoryEventNotificationScope, metrics.HistoryEventNotificationFanoutLatency)
	defer timer.Stop()
	notifier.eventsPubsubs.GetAndDo(identifier, func(key interface{}, value interface{}) error {
		subscribers := value.(map[string]chan *historyEventNotification)

		for _, channel := range subscribers {
			select {
			case channel <- event:
			default:
				// in case the channel is already filled with message
				// this should NOT happen, unless there is a bug or high load
			}
		}
		return nil
	})
}

func (notifier *historyEventNotifierImpl) enqueueHistoryEventNotification(event *historyEventNotification) {
	// set the timestamp just before enqueuing the event
	event.timestamp = notifier.timeSource.Now()
	select {
	case notifier.eventsChan <- event:
	default:
		// in case the channel is already filled with message
		// this can be caused by high load
		notifier.metrics.IncCounter(metrics.HistoryEventNotificationScope,
			metrics.HistoryEventNotificationFailDeliveryCount)
	}
}

func (notifier *historyEventNotifierImpl) dequeueHistoryEventNotifications() {
	for {
		// send out metrics about the current number of messages in flight
		notifier.metrics.UpdateGauge(metrics.HistoryEventNotificationScope,
			metrics.HistoryEventNotificationInFlightMessageGauge, float64(len(notifier.eventsChan)))
		select {
		case event := <-notifier.eventsChan:
			// send out metrics about message processing delay
			timeelapsed := time.Since(event.timestamp)
			notifier.metrics.RecordTimer(metrics.HistoryEventNotificationScope,
				metrics.HistoryEventNotificationQueueingLatency, timeelapsed)

			notifier.dispatchHistoryEventNotification(event)
		case <-notifier.closeChan:
			// shutdown
			return
		}
	}
}

func (notifier *historyEventNotifierImpl) Start() {
	if !atomic.CompareAndSwapInt32(&notifier.status, common.DaemonStatusInitialized, common.DaemonStatusStarted) {
		return
	}
	go notifier.dequeueHistoryEventNotifications()
}

func (notifier *historyEventNotifierImpl) Stop() {
	if !atomic.CompareAndSwapInt32(&notifier.status, common.DaemonStatusStarted, common.DaemonStatusStopped) {
		return
	}
	close(notifier.closeChan)
}

func (notifier *historyEventNotifierImpl) NotifyNewHistoryEvent(event *historyEventNotification) {
	notifier.enqueueHistoryEventNotification(event)
}<|MERGE_RESOLUTION|>--- conflicted
+++ resolved
@@ -66,37 +66,23 @@
 	lastFirstEventID int64,
 	nextEventID int64,
 	previousStartedEventID int64,
-<<<<<<< HEAD
 	currentBranchToken []byte,
-	workflowExecutionState int,
-	workflowExecutionCloseState int,
+	workflowState int,
+	workflowCloseState int,
 ) *historyEventNotification {
 
-=======
-	isWorkflowRunning bool,
-	closeStatus int,
-) *historyEventNotification {
->>>>>>> 336e32ce
 	return &historyEventNotification{
 		id: definition.NewWorkflowIdentifier(
 			domainID,
 			workflowExecution.GetWorkflowId(),
 			workflowExecution.GetRunId(),
 		),
-<<<<<<< HEAD
-		lastFirstEventID:            lastFirstEventID,
-		nextEventID:                 nextEventID,
-		previousStartedEventID:      previousStartedEventID,
-		currentBranchToken:          currentBranchToken,
-		workflowExecutionState:      workflowExecutionState,
-		workflowExecutionCloseState: workflowExecutionCloseState,
-=======
 		lastFirstEventID:       lastFirstEventID,
 		nextEventID:            nextEventID,
 		previousStartedEventID: previousStartedEventID,
-		isWorkflowRunning:      isWorkflowRunning,
-		closeStatus:            closeStatus,
->>>>>>> 336e32ce
+		currentBranchToken:     currentBranchToken,
+		workflowState:          workflowState,
+		workflowCloseState:     workflowCloseState,
 	}
 }
 
