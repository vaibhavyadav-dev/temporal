--- conflicted
+++ resolved
@@ -159,17 +159,6 @@
 
 // QueryWithFilter, retieves filenames that match filter parameters. PageSize is optional, 0 means all records.
 func (s *storageWrapper) QueryWithFilters(ctx context.Context, URI archiver.URI, fileNamePrefix string, pageSize, offset int, filters []Precondition) ([]string, bool, int, error) {
-
-<<<<<<< HEAD
-// GetBucketNameFromURI return a bucket name from a given google cloud storage URI
-// example:
-// gsBucketName := GetBucketNameFromURI("gs://my-bucket-cad/temporal_archival/development") // my-bucket-cad
-func getBucketNameFromURI(URI string) (gsBucketName string, err error) {
-	gsBucketName = bucketNameRegExp.FindString(URI)
-	gsBucketName = strings.Replace(gsBucketName, "gs://", "", -1)
-	if gsBucketName == "" {
-		err = errInvalidBucketURI
-=======
 	var err error
 	currentPos := offset
 	resultSet := make([]string, 0)
@@ -205,7 +194,6 @@
 			resultSet = append(resultSet, attrs.Name)
 			currentPos++
 		}
->>>>>>> 3973b054
 	}
 
 }
