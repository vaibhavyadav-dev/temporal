// Copyright (c) 2017 Uber Technologies, Inc.
//
// Permission is hereby granted, free of charge, to any person obtaining a copy
// of this software and associated documentation files (the "Software"), to deal
// in the Software without restriction, including without limitation the rights
// to use, copy, modify, merge, publish, distribute, sublicense, and/or sell
// copies of the Software, and to permit persons to whom the Software is
// furnished to do so, subject to the following conditions:
//
// The above copyright notice and this permission notice shall be included in
// all copies or substantial portions of the Software.
//
// THE SOFTWARE IS PROVIDED "AS IS", WITHOUT WARRANTY OF ANY KIND, EXPRESS OR
// IMPLIED, INCLUDING BUT NOT LIMITED TO THE WARRANTIES OF MERCHANTABILITY,
// FITNESS FOR A PARTICULAR PURPOSE AND NONINFRINGEMENT. IN NO EVENT SHALL THE
// AUTHORS OR COPYRIGHT HOLDERS BE LIABLE FOR ANY CLAIM, DAMAGES OR OTHER
// LIABILITY, WHETHER IN AN ACTION OF CONTRACT, TORT OR OTHERWISE, ARISING FROM,
// OUT OF OR IN CONNECTION WITH THE SOFTWARE OR THE USE OR OTHER DEALINGS IN
// THE SOFTWARE.

package metrics

import "github.com/uber-go/tally"

// types used/defined by the package
type (
	// MetricName is the name of the metric
	MetricName string

	// MetricType is the type of the metric
	MetricType int

	// metricDefinition contains the definition for a metric
	metricDefinition struct {
		//nolint
		metricType MetricType    // metric type
		metricName MetricName    // metric name
		buckets    tally.Buckets // buckets if we are emitting histograms
	}

	// scopeDefinition holds the tag definitions for a scope
	scopeDefinition struct {
		operation string            // 'operation' tag for scope
		tags      map[string]string // additional tags for scope
	}

	// ServiceIdx is an index that uniquely identifies the service
	ServiceIdx int
)

// MetricTypes which are supported
const (
	Counter MetricType = iota
	Timer
	Gauge
)

// Service names for all services that emit metrics.
const (
	Common = iota
	Frontend
	History
	Matching
	Worker
	NumServices
)

// Common tags for all services
const (
	HostnameTagName    = "hostname"
	OperationTagName   = "operation"
	CadenceRoleTagName = "cadence_role"
	StatsTypeTagName   = "stats_type"
	CacheTypeTagName   = "cache_type"
)

// This package should hold all the metrics and tags for cadence
const (
	UnknownDirectoryTagValue = "Unknown"

	HistoryRoleTagValue       = "history"
	MatchingRoleTagValue      = "matching"
	FrontendRoleTagValue      = "frontend"
	AdminRoleTagValue         = "admin"
	DCRedirectionRoleTagValue = "dc_redirection"
	BlobstoreRoleTagValue     = "blobstore"

	SizeStatsTypeTagValue  = "size"
	CountStatsTypeTagValue = "count"

	MutableStateCacheTypeTagValue = "mutablestate"
	EventsCacheTypeTagValue       = "events"
)

// Common service base metrics
const (
	RestartCount         = "restarts"
	NumGoRoutinesGauge   = "num_goroutines"
	GoMaxProcsGauge      = "gomaxprocs"
	MemoryAllocatedGauge = "memory_allocated"
	MemoryHeapGauge      = "memory_heap"
	MemoryHeapIdleGauge  = "memory_heapidle"
	MemoryHeapInuseGauge = "memory_heapinuse"
	MemoryStackGauge     = "memory_stack"
	NumGCCounter         = "memory_num_gc"
	GcPauseMsTimer       = "memory_gc_pause_ms"
)

// ServiceMetrics are types for common service base metrics
var ServiceMetrics = map[MetricName]MetricType{
	RestartCount: Counter,
}

// GoRuntimeMetrics represent the runtime stats from go runtime
var GoRuntimeMetrics = map[MetricName]MetricType{
	NumGoRoutinesGauge:   Gauge,
	GoMaxProcsGauge:      Gauge,
	MemoryAllocatedGauge: Gauge,
	MemoryHeapGauge:      Gauge,
	MemoryHeapIdleGauge:  Gauge,
	MemoryHeapInuseGauge: Gauge,
	MemoryStackGauge:     Gauge,
	NumGCCounter:         Counter,
	GcPauseMsTimer:       Timer,
}

// Scopes enum
const (
	// -- Common Operation scopes --

	// PersistenceCreateShardScope tracks CreateShard calls made by service to persistence layer
	PersistenceCreateShardScope = iota
	// PersistenceGetShardScope tracks GetShard calls made by service to persistence layer
	PersistenceGetShardScope
	// PersistenceUpdateShardScope tracks UpdateShard calls made by service to persistence layer
	PersistenceUpdateShardScope
	// PersistenceCreateWorkflowExecutionScope tracks CreateWorkflowExecution calls made by service to persistence layer
	PersistenceCreateWorkflowExecutionScope
	// PersistenceGetWorkflowExecutionScope tracks GetWorkflowExecution calls made by service to persistence layer
	PersistenceGetWorkflowExecutionScope
	// PersistenceUpdateWorkflowExecutionScope tracks UpdateWorkflowExecution calls made by service to persistence layer
	PersistenceUpdateWorkflowExecutionScope
	// PersistenceConflictResolveWorkflowExecutionScope tracks ConflictResolveWorkflowExecution calls made by service to persistence layer
	PersistenceConflictResolveWorkflowExecutionScope
	// PersistenceResetWorkflowExecutionScope tracks ResetWorkflowExecution calls made by service to persistence layer
	PersistenceResetWorkflowExecutionScope
	// PersistenceDeleteWorkflowExecutionScope tracks DeleteWorkflowExecution calls made by service to persistence layer
	PersistenceDeleteWorkflowExecutionScope
	// PersistenceDeleteCurrentWorkflowExecutionScope tracks DeleteCurrentWorkflowExecution calls made by service to persistence layer
	PersistenceDeleteCurrentWorkflowExecutionScope
	// PersistenceDeleteTaskScope tracks RemoveTask calls made by service to persistence layer
	PersistenceDeleteTaskScope
	// PersistenceGetCurrentExecutionScope tracks GetCurrentExecution calls made by service to persistence layer
	PersistenceGetCurrentExecutionScope
	// PersistenceGetTransferTasksScope tracks GetTransferTasks calls made by service to persistence layer
	PersistenceGetTransferTasksScope
	// PersistenceCompleteTransferTaskScope tracks CompleteTransferTasks calls made by service to persistence layer
	PersistenceCompleteTransferTaskScope
	// PersistenceRangeCompleteTransferTaskScope tracks CompleteTransferTasks calls made by service to persistence layer
	PersistenceRangeCompleteTransferTaskScope
	// PersistenceGetReplicationTasksScope tracks GetReplicationTasks calls made by service to persistence layer
	PersistenceGetReplicationTasksScope
	// PersistenceCompleteReplicationTaskScope tracks CompleteReplicationTasks calls made by service to persistence layer
	PersistenceCompleteReplicationTaskScope
	// PersistenceRangeCompleteReplicationTaskScope tracks RangeCompleteReplicationTasks calls made by service to persistence layer
	PersistenceRangeCompleteReplicationTaskScope
	// PersistencePutReplicationTaskToDLQScope tracks PersistencePutReplicationTaskToDLQScope calls made by service to persistence layer
	PersistencePutReplicationTaskToDLQScope
	// PersistenceGetReplicationTasksFromDLQScope tracks PersistenceGetReplicationTasksFromDLQScope calls made by service to persistence layer
	PersistenceGetReplicationTasksFromDLQScope
	// PersistenceGetTimerIndexTasksScope tracks GetTimerIndexTasks calls made by service to persistence layer
	PersistenceGetTimerIndexTasksScope
	// PersistenceCompleteTimerTaskScope tracks CompleteTimerTasks calls made by service to persistence layer
	PersistenceCompleteTimerTaskScope
	// PersistenceRangeCompleteTimerTaskScope tracks CompleteTimerTasks calls made by service to persistence layer
	PersistenceRangeCompleteTimerTaskScope
	// PersistenceCreateTaskScope tracks CreateTask calls made by service to persistence layer
	PersistenceCreateTaskScope
	// PersistenceGetTasksScope tracks GetTasks calls made by service to persistence layer
	PersistenceGetTasksScope
	// PersistenceCompleteTaskScope tracks CompleteTask calls made by service to persistence layer
	PersistenceCompleteTaskScope
	// PersistenceCompleteTasksLessThanScope is the metric scope for persistence.TaskManager.PersistenceCompleteTasksLessThan API
	PersistenceCompleteTasksLessThanScope
	// PersistenceLeaseTaskListScope tracks LeaseTaskList calls made by service to persistence layer
	PersistenceLeaseTaskListScope
	// PersistenceUpdateTaskListScope tracks PersistenceUpdateTaskListScope calls made by service to persistence layer
	PersistenceUpdateTaskListScope
	// PersistenceListTaskListScope is the metric scope for persistence.TaskManager.ListTaskList API
	PersistenceListTaskListScope
	// PersistenceDeleteTaskListScope is the metric scope for persistence.TaskManager.DeleteTaskList API
	PersistenceDeleteTaskListScope
	// PersistenceAppendHistoryEventsScope tracks AppendHistoryEvents calls made by service to persistence layer
	PersistenceAppendHistoryEventsScope
	// PersistenceGetWorkflowExecutionHistoryScope tracks GetWorkflowExecutionHistory calls made by service to persistence layer
	PersistenceGetWorkflowExecutionHistoryScope
	// PersistenceDeleteWorkflowExecutionHistoryScope tracks DeleteWorkflowExecutionHistory calls made by service to persistence layer
	PersistenceDeleteWorkflowExecutionHistoryScope
	// PersistenceCreateDomainScope tracks CreateDomain calls made by service to persistence layer
	PersistenceCreateDomainScope
	// PersistenceGetDomainScope tracks GetDomain calls made by service to persistence layer
	PersistenceGetDomainScope
	// PersistenceUpdateDomainScope tracks UpdateDomain calls made by service to persistence layer
	PersistenceUpdateDomainScope
	// PersistenceDeleteDomainScope tracks DeleteDomain calls made by service to persistence layer
	PersistenceDeleteDomainScope
	// PersistenceDeleteDomainByNameScope tracks DeleteDomainByName calls made by service to persistence layer
	PersistenceDeleteDomainByNameScope
	// PersistenceListDomainScope tracks DeleteDomainByName calls made by service to persistence layer
	PersistenceListDomainScope
	// PersistenceGetMetadataScope tracks DeleteDomainByName calls made by service to persistence layer
	PersistenceGetMetadataScope
	// PersistenceRecordWorkflowExecutionStartedScope tracks RecordWorkflowExecutionStarted calls made by service to persistence layer
	PersistenceRecordWorkflowExecutionStartedScope
	// PersistenceRecordWorkflowExecutionClosedScope tracks RecordWorkflowExecutionClosed calls made by service to persistence layer
	PersistenceRecordWorkflowExecutionClosedScope
	// PersistenceUpsertWorkflowExecutionScope tracks UpsertWorkflowExecution calls made by service to persistence layer
	PersistenceUpsertWorkflowExecutionScope
	// PersistenceListOpenWorkflowExecutionsScope tracks ListOpenWorkflowExecutions calls made by service to persistence layer
	PersistenceListOpenWorkflowExecutionsScope
	// PersistenceListClosedWorkflowExecutionsScope tracks ListClosedWorkflowExecutions calls made by service to persistence layer
	PersistenceListClosedWorkflowExecutionsScope
	// PersistenceListOpenWorkflowExecutionsByTypeScope tracks ListOpenWorkflowExecutionsByType calls made by service to persistence layer
	PersistenceListOpenWorkflowExecutionsByTypeScope
	// PersistenceListClosedWorkflowExecutionsByTypeScope tracks ListClosedWorkflowExecutionsByType calls made by service to persistence layer
	PersistenceListClosedWorkflowExecutionsByTypeScope
	// PersistenceListOpenWorkflowExecutionsByWorkflowIDScope tracks ListOpenWorkflowExecutionsByWorkflowID calls made by service to persistence layer
	PersistenceListOpenWorkflowExecutionsByWorkflowIDScope
	// PersistenceListClosedWorkflowExecutionsByWorkflowIDScope tracks ListClosedWorkflowExecutionsByWorkflowID calls made by service to persistence layer
	PersistenceListClosedWorkflowExecutionsByWorkflowIDScope
	// PersistenceListClosedWorkflowExecutionsByStatusScope tracks ListClosedWorkflowExecutionsByStatus calls made by service to persistence layer
	PersistenceListClosedWorkflowExecutionsByStatusScope
	// PersistenceGetClosedWorkflowExecutionScope tracks GetClosedWorkflowExecution calls made by service to persistence layer
	PersistenceGetClosedWorkflowExecutionScope
	// PersistenceVisibilityDeleteWorkflowExecutionScope is the metrics scope for persistence.VisibilityManager.DeleteWorkflowExecution
	PersistenceVisibilityDeleteWorkflowExecutionScope
	// PersistenceListWorkflowExecutionsScope tracks ListWorkflowExecutions calls made by service to persistence layer
	PersistenceListWorkflowExecutionsScope
	// PersistenceScanWorkflowExecutionsScope tracks ScanWorkflowExecutions calls made by service to persistence layer
	PersistenceScanWorkflowExecutionsScope
	// PersistenceCountWorkflowExecutionsScope tracks CountWorkflowExecutions calls made by service to persistence layer
	PersistenceCountWorkflowExecutionsScope
	// PersistenceEnqueueMessageScope tracks Enqueue calls made by service to persistence layer
	PersistenceEnqueueMessageScope
	// PersistenceEnqueueMessageToDLQScope tracks Enqueue DLQ calls made by service to persistence layer
	PersistenceEnqueueMessageToDLQScope
	// PersistenceReadQueueMessagesScope tracks ReadMessages calls made by service to persistence layer
	PersistenceReadQueueMessagesScope
	// PersistenceReadQueueMessagesFromDLQScope tracks ReadMessagesFromDLQ calls made by service to persistence layer
	PersistenceReadQueueMessagesFromDLQScope
	// PersistenceDeleteQueueMessagesScope tracks DeleteMessages calls made by service to persistence layer
	PersistenceDeleteQueueMessagesScope
	// PersistenceDeleteQueueMessageFromDLQScope tracks DeleteMessageFromDLQ calls made by service to persistence layer
	PersistenceDeleteQueueMessageFromDLQScope
	// PersistenceDeleteDLQMessageBeforeScope tracks DeleteDLQMessageBefore calls made by service to persistence layer
	PersistenceDeleteDLQMessageBeforeScope
	// PersistenceGetLastMessageIDFromDLQScope tracks GetLastMessageIDFromDLQ calls made by service to persistence layer
	PersistenceGetLastMessageIDFromDLQScope
	// PersistenceUpdateAckLevelScope tracks UpdateAckLevel calls made by service to persistence layer
	PersistenceUpdateAckLevelScope
	// PersistenceGetAckLevelScope tracks GetAckLevel calls made by service to persistence layer
	PersistenceGetAckLevelScope
	// PersistenceInitImmutableClusterMetadataScope tracks InitializeImmutableClusterMetadata calls made by service to persistence layer
	PersistenceInitImmutableClusterMetadataScope
	// PersistenceGetImmutableClusterMetadataScope tracks GetImmutableClusterMetadata calls made by service to persistence layer
	PersistenceGetImmutableClusterMetadataScope
	// HistoryClientStartWorkflowExecutionScope tracks RPC calls to history service
	HistoryClientStartWorkflowExecutionScope
	// HistoryClientRecordActivityTaskHeartbeatScope tracks RPC calls to history service
	HistoryClientRecordActivityTaskHeartbeatScope
	// HistoryClientRespondDecisionTaskCompletedScope tracks RPC calls to history service
	HistoryClientRespondDecisionTaskCompletedScope
	// HistoryClientRespondDecisionTaskFailedScope tracks RPC calls to history service
	HistoryClientRespondDecisionTaskFailedScope
	// HistoryClientRespondActivityTaskCompletedScope tracks RPC calls to history service
	HistoryClientRespondActivityTaskCompletedScope
	// HistoryClientRespondActivityTaskFailedScope tracks RPC calls to history service
	HistoryClientRespondActivityTaskFailedScope
	// HistoryClientRespondActivityTaskCanceledScope tracks RPC calls to history service
	HistoryClientRespondActivityTaskCanceledScope
	// HistoryClientGetMutableStateScope tracks RPC calls to history service
	HistoryClientGetMutableStateScope
	// HistoryClientPollMutableStateScope tracks RPC calls to history service
	HistoryClientPollMutableStateScope
	// HistoryClientResetStickyTaskListScope tracks RPC calls to history service
	HistoryClientResetStickyTaskListScope
	// HistoryClientDescribeWorkflowExecutionScope tracks RPC calls to history service
	HistoryClientDescribeWorkflowExecutionScope
	// HistoryClientRecordDecisionTaskStartedScope tracks RPC calls to history service
	HistoryClientRecordDecisionTaskStartedScope
	// HistoryClientRecordActivityTaskStartedScope tracks RPC calls to history service
	HistoryClientRecordActivityTaskStartedScope
	// HistoryClientRequestCancelWorkflowExecutionScope tracks RPC calls to history service
	HistoryClientRequestCancelWorkflowExecutionScope
	// HistoryClientSignalWorkflowExecutionScope tracks RPC calls to history service
	HistoryClientSignalWorkflowExecutionScope
	// HistoryClientSignalWithStartWorkflowExecutionScope tracks RPC calls to history service
	HistoryClientSignalWithStartWorkflowExecutionScope
	// HistoryClientRemoveSignalMutableStateScope tracks RPC calls to history service
	HistoryClientRemoveSignalMutableStateScope
	// HistoryClientTerminateWorkflowExecutionScope tracks RPC calls to history service
	HistoryClientTerminateWorkflowExecutionScope
	// HistoryClientResetWorkflowExecutionScope tracks RPC calls to history service
	HistoryClientResetWorkflowExecutionScope
	// HistoryClientScheduleDecisionTaskScope tracks RPC calls to history service
	HistoryClientScheduleDecisionTaskScope
	// HistoryClientRecordChildExecutionCompletedScope tracks RPC calls to history service
	HistoryClientRecordChildExecutionCompletedScope
	// HistoryClientReplicateEventsScope tracks RPC calls to history service
	HistoryClientReplicateEventsScope
	// HistoryClientReplicateRawEventsScope tracks RPC calls to history service
	HistoryClientReplicateRawEventsScope
	// HistoryClientSyncShardStatusScope tracks RPC calls to history service
	HistoryClientReplicateEventsV2Scope
	// HistoryClientReplicateRawEventsV2Scope tracks RPC calls to history service
	HistoryClientSyncShardStatusScope
	// HistoryClientSyncActivityScope tracks RPC calls to history service
	HistoryClientSyncActivityScope
	// HistoryClientGetReplicationTasksScope tracks RPC calls to history service
	HistoryClientGetReplicationTasksScope
	// HistoryClientGetDLQReplicationTasksScope tracks RPC calls to history service
	HistoryClientGetDLQReplicationTasksScope
	// HistoryClientQueryWorkflowScope tracks RPC calls to history service
	HistoryClientQueryWorkflowScope
	// HistoryClientReapplyEventsScope tracks RPC calls to history service
	HistoryClientReapplyEventsScope
	// MatchingClientPollForDecisionTaskScope tracks RPC calls to matching service
	MatchingClientPollForDecisionTaskScope
	// MatchingClientPollForActivityTaskScope tracks RPC calls to matching service
	MatchingClientPollForActivityTaskScope
	// MatchingClientAddActivityTaskScope tracks RPC calls to matching service
	MatchingClientAddActivityTaskScope
	// MatchingClientAddDecisionTaskScope tracks RPC calls to matching service
	MatchingClientAddDecisionTaskScope
	// MatchingClientQueryWorkflowScope tracks RPC calls to matching service
	MatchingClientQueryWorkflowScope
	// MatchingClientRespondQueryTaskCompletedScope tracks RPC calls to matching service
	MatchingClientRespondQueryTaskCompletedScope
	// MatchingClientCancelOutstandingPollScope tracks RPC calls to matching service
	MatchingClientCancelOutstandingPollScope
	// MatchingClientDescribeTaskListScope tracks RPC calls to matching service
	MatchingClientDescribeTaskListScope
	// MatchingClientListTaskListPartitionsScope tracks RPC calls to matching service
	MatchingClientListTaskListPartitionsScope
	// FrontendClientDeprecateDomainScope tracks RPC calls to frontend service
	FrontendClientDeprecateDomainScope
	// FrontendClientDescribeDomainScope tracks RPC calls to frontend service
	FrontendClientDescribeDomainScope
	// FrontendClientDescribeTaskListScope tracks RPC calls to frontend service
	FrontendClientDescribeTaskListScope
	// FrontendClientDescribeWorkflowExecutionScope tracks RPC calls to frontend service
	FrontendClientDescribeWorkflowExecutionScope
	// FrontendClientGetWorkflowExecutionHistoryScope tracks RPC calls to frontend service
	FrontendClientGetWorkflowExecutionHistoryScope
	// FrontendClientGetWorkflowExecutionRawHistoryScope tracks RPC calls to frontend service
	FrontendClientGetWorkflowExecutionRawHistoryScope
	// FrontendClientListArchivedWorkflowExecutionsScope tracks RPC calls to frontend service
	FrontendClientListArchivedWorkflowExecutionsScope
	// FrontendClientListClosedWorkflowExecutionsScope tracks RPC calls to frontend service
	FrontendClientListClosedWorkflowExecutionsScope
	// FrontendClientListDomainsScope tracks RPC calls to frontend service
	FrontendClientListDomainsScope
	// FrontendClientListOpenWorkflowExecutionsScope tracks RPC calls to frontend service
	FrontendClientListOpenWorkflowExecutionsScope
	// FrontendClientPollForActivityTaskScope tracks RPC calls to frontend service
	FrontendClientPollForActivityTaskScope
	// FrontendClientPollForDecisionTaskScope tracks RPC calls to frontend service
	FrontendClientPollForDecisionTaskScope
	// FrontendClientQueryWorkflowScope tracks RPC calls to frontend service
	FrontendClientQueryWorkflowScope
	// FrontendClientRecordActivityTaskHeartbeatScope tracks RPC calls to frontend service
	FrontendClientRecordActivityTaskHeartbeatScope
	// FrontendClientRecordActivityTaskHeartbeatByIDScope tracks RPC calls to frontend service
	FrontendClientRecordActivityTaskHeartbeatByIDScope
	// FrontendClientRegisterDomainScope tracks RPC calls to frontend service
	FrontendClientRegisterDomainScope
	// FrontendClientRequestCancelWorkflowExecutionScope tracks RPC calls to frontend service
	FrontendClientRequestCancelWorkflowExecutionScope
	// FrontendClientResetStickyTaskListScope tracks RPC calls to frontend service
	FrontendClientResetStickyTaskListScope
	// FrontendClientResetWorkflowExecutionScope tracks RPC calls to frontend service
	FrontendClientResetWorkflowExecutionScope
	// FrontendClientRespondActivityTaskCanceledScope tracks RPC calls to frontend service
	FrontendClientRespondActivityTaskCanceledScope
	// FrontendClientRespondActivityTaskCanceledByIDScope tracks RPC calls to frontend service
	FrontendClientRespondActivityTaskCanceledByIDScope
	// FrontendClientRespondActivityTaskCompletedScope tracks RPC calls to frontend service
	FrontendClientRespondActivityTaskCompletedScope
	// FrontendClientRespondActivityTaskCompletedByIDScope tracks RPC calls to frontend service
	FrontendClientRespondActivityTaskCompletedByIDScope
	// FrontendClientRespondActivityTaskFailedScope tracks RPC calls to frontend service
	FrontendClientRespondActivityTaskFailedScope
	// FrontendClientRespondActivityTaskFailedByIDScope tracks RPC calls to frontend service
	FrontendClientRespondActivityTaskFailedByIDScope
	// FrontendClientRespondDecisionTaskCompletedScope tracks RPC calls to frontend service
	FrontendClientRespondDecisionTaskCompletedScope
	// FrontendClientRespondDecisionTaskFailedScope tracks RPC calls to frontend service
	FrontendClientRespondDecisionTaskFailedScope
	// FrontendClientRespondQueryTaskCompletedScope tracks RPC calls to frontend service
	FrontendClientRespondQueryTaskCompletedScope
	// FrontendClientSignalWithStartWorkflowExecutionScope tracks RPC calls to frontend service
	FrontendClientSignalWithStartWorkflowExecutionScope
	// FrontendClientSignalWorkflowExecutionScope tracks RPC calls to frontend service
	FrontendClientSignalWorkflowExecutionScope
	// FrontendClientStartWorkflowExecutionScope tracks RPC calls to frontend service
	FrontendClientStartWorkflowExecutionScope
	// FrontendClientTerminateWorkflowExecutionScope tracks RPC calls to frontend service
	FrontendClientTerminateWorkflowExecutionScope
	// FrontendClientUpdateDomainScope tracks RPC calls to frontend service
	FrontendClientUpdateDomainScope
	// FrontendClientListWorkflowExecutionsScope tracks RPC calls to frontend service
	FrontendClientListWorkflowExecutionsScope
	// FrontendClientScanWorkflowExecutionsScope tracks RPC calls to frontend service
	FrontendClientScanWorkflowExecutionsScope
	// FrontendClientCountWorkflowExecutionsScope tracks RPC calls to frontend service
	FrontendClientCountWorkflowExecutionsScope
	// FrontendClientGetSearchAttributesScope tracks RPC calls to frontend service
	FrontendClientGetSearchAttributesScope
	// FrontendClientGetReplicationTasksScope tracks RPC calls to frontend service
	FrontendClientGetReplicationTasksScope
	// FrontendClientGetDomainReplicationTasksScope tracks RPC calls to frontend service
	FrontendClientGetDomainReplicationTasksScope
	// FrontendClientGetDLQReplicationTasksScope tracks RPC calls to frontend service
	FrontendClientGetDLQReplicationTasksScope
	// FrontendClientReapplyEventsScope tracks RPC calls to frontend service
	FrontendClientReapplyEventsScope
	// FrontendClientGetClusterInfoScope tracks RPC calls to frontend
	FrontendClientGetClusterInfoScope
	// FrontendClientListTaskListPartitionsScope tracks RPC calls to frontend service
	FrontendClientListTaskListPartitionsScope
	// AdminClientAddSearchAttributeScope tracks RPC calls to admin service
	AdminClientAddSearchAttributeScope
	// AdminClientCloseShardScope tracks RPC calls to admin service
	AdminClientCloseShardScope
	// AdminClientDescribeHistoryHostScope tracks RPC calls to admin service
	AdminClientDescribeHistoryHostScope
	// AdminClientDescribeWorkflowExecutionScope tracks RPC calls to admin service
	AdminClientDescribeWorkflowExecutionScope
	// AdminClientGetWorkflowExecutionRawHistoryScope tracks RPC calls to admin service
	AdminClientGetWorkflowExecutionRawHistoryScope
	// AdminClientGetWorkflowExecutionRawHistoryV2Scope tracks RPC calls to admin service
	AdminClientGetWorkflowExecutionRawHistoryV2Scope
	// AdminClientDescribeClusterScope tracks RPC calls to admin service
	AdminClientDescribeClusterScope
	// DCRedirectionDeprecateDomainScope tracks RPC calls for dc redirection
	DCRedirectionDeprecateDomainScope
	// DCRedirectionDescribeDomainScope tracks RPC calls for dc redirection
	DCRedirectionDescribeDomainScope
	// DCRedirectionDescribeTaskListScope tracks RPC calls for dc redirection
	DCRedirectionDescribeTaskListScope
	// DCRedirectionDescribeWorkflowExecutionScope tracks RPC calls for dc redirection
	DCRedirectionDescribeWorkflowExecutionScope
	// DCRedirectionGetWorkflowExecutionHistoryScope tracks RPC calls for dc redirection
	DCRedirectionGetWorkflowExecutionHistoryScope
	// DCRedirectionGetWorkflowExecutionRawHistoryScope tracks RPC calls for dc redirection
	DCRedirectionGetWorkflowExecutionRawHistoryScope
	// DCRedirectionListArchivedWorkflowExecutionsScope tracks RPC calls for dc redirection
	DCRedirectionListArchivedWorkflowExecutionsScope
	// DCRedirectionListClosedWorkflowExecutionsScope tracks RPC calls for dc redirection
	DCRedirectionListClosedWorkflowExecutionsScope
	// DCRedirectionListDomainsScope tracks RPC calls for dc redirection
	DCRedirectionListDomainsScope
	// DCRedirectionListOpenWorkflowExecutionsScope tracks RPC calls for dc redirection
	DCRedirectionListOpenWorkflowExecutionsScope
	// DCRedirectionListWorkflowExecutionsScope tracks RPC calls for dc redirection
	DCRedirectionListWorkflowExecutionsScope
	// DCRedirectionScanWorkflowExecutionsScope tracks RPC calls for dc redirection
	DCRedirectionScanWorkflowExecutionsScope
	// DCRedirectionCountWorkflowExecutionsScope tracks RPC calls for dc redirection
	DCRedirectionCountWorkflowExecutionsScope
	// DCRedirectionGetSearchAttributesScope tracks RPC calls for dc redirection
	DCRedirectionGetSearchAttributesScope
	// DCRedirectionPollForActivityTaskScope tracks RPC calls for dc redirection
	DCRedirectionPollForActivityTaskScope
	// DCRedirectionPollForDecisionTaskScope tracks RPC calls for dc redirection
	DCRedirectionPollForDecisionTaskScope
	// DCRedirectionQueryWorkflowScope tracks RPC calls for dc redirection
	DCRedirectionQueryWorkflowScope
	// DCRedirectionRecordActivityTaskHeartbeatScope tracks RPC calls for dc redirection
	DCRedirectionRecordActivityTaskHeartbeatScope
	// DCRedirectionRecordActivityTaskHeartbeatByIDScope tracks RPC calls for dc redirection
	DCRedirectionRecordActivityTaskHeartbeatByIDScope
	// DCRedirectionRegisterDomainScope tracks RPC calls for dc redirection
	DCRedirectionRegisterDomainScope
	// DCRedirectionRequestCancelWorkflowExecutionScope tracks RPC calls for dc redirection
	DCRedirectionRequestCancelWorkflowExecutionScope
	// DCRedirectionResetStickyTaskListScope tracks RPC calls for dc redirection
	DCRedirectionResetStickyTaskListScope
	// DCRedirectionResetWorkflowExecutionScope tracks RPC calls for dc redirection
	DCRedirectionResetWorkflowExecutionScope
	// DCRedirectionRespondActivityTaskCanceledScope tracks RPC calls for dc redirection
	DCRedirectionRespondActivityTaskCanceledScope
	// DCRedirectionRespondActivityTaskCanceledByIDScope tracks RPC calls for dc redirection
	DCRedirectionRespondActivityTaskCanceledByIDScope
	// DCRedirectionRespondActivityTaskCompletedScope tracks RPC calls for dc redirection
	DCRedirectionRespondActivityTaskCompletedScope
	// DCRedirectionRespondActivityTaskCompletedByIDScope tracks RPC calls for dc redirection
	DCRedirectionRespondActivityTaskCompletedByIDScope
	// DCRedirectionRespondActivityTaskFailedScope tracks RPC calls for dc redirection
	DCRedirectionRespondActivityTaskFailedScope
	// DCRedirectionRespondActivityTaskFailedByIDScope tracks RPC calls for dc redirection
	DCRedirectionRespondActivityTaskFailedByIDScope
	// DCRedirectionRespondDecisionTaskCompletedScope tracks RPC calls for dc redirection
	DCRedirectionRespondDecisionTaskCompletedScope
	// DCRedirectionRespondDecisionTaskFailedScope tracks RPC calls for dc redirection
	DCRedirectionRespondDecisionTaskFailedScope
	// DCRedirectionRespondQueryTaskCompletedScope tracks RPC calls for dc redirection
	DCRedirectionRespondQueryTaskCompletedScope
	// DCRedirectionSignalWithStartWorkflowExecutionScope tracks RPC calls for dc redirection
	DCRedirectionSignalWithStartWorkflowExecutionScope
	// DCRedirectionSignalWorkflowExecutionScope tracks RPC calls for dc redirection
	DCRedirectionSignalWorkflowExecutionScope
	// DCRedirectionStartWorkflowExecutionScope tracks RPC calls for dc redirection
	DCRedirectionStartWorkflowExecutionScope
	// DCRedirectionTerminateWorkflowExecutionScope tracks RPC calls for dc redirection
	DCRedirectionTerminateWorkflowExecutionScope
	// DCRedirectionUpdateDomainScope tracks RPC calls for dc redirection
	DCRedirectionUpdateDomainScope
	// DCRedirectionListTaskListPartitionsScope tracks RPC calls for dc redirection
	DCRedirectionListTaskListPartitionsScope

	// MessagingPublishScope tracks Publish calls made by service to messaging layer
	MessagingClientPublishScope
	// MessagingPublishBatchScope tracks Publish calls made by service to messaging layer
	MessagingClientPublishBatchScope

	// DomainCacheScope tracks domain cache callbacks
	DomainCacheScope
	// HistoryRereplicationByTransferTaskScope tracks history replication calls made by transfer task
	HistoryRereplicationByTransferTaskScope
	// HistoryRereplicationByTimerTaskScope tracks history replication calls made by timer task
	HistoryRereplicationByTimerTaskScope
	// HistoryRereplicationByHistoryReplicationScope tracks history replication calls made by history replication
	HistoryRereplicationByHistoryReplicationScope
	// HistoryRereplicationByHistoryMetadataReplicationScope tracks history replication calls made by history replication
	HistoryRereplicationByHistoryMetadataReplicationScope
	// HistoryRereplicationByActivityReplicationScope tracks history replication calls made by activity replication
	HistoryRereplicationByActivityReplicationScope

	// PersistenceAppendHistoryNodesScope tracks AppendHistoryNodes calls made by service to persistence layer
	PersistenceAppendHistoryNodesScope
	// PersistenceReadHistoryBranchScope tracks ReadHistoryBranch calls made by service to persistence layer
	PersistenceReadHistoryBranchScope
	// PersistenceForkHistoryBranchScope tracks ForkHistoryBranch calls made by service to persistence layer
	PersistenceForkHistoryBranchScope
	// PersistenceDeleteHistoryBranchScope tracks DeleteHistoryBranch calls made by service to persistence layer
	PersistenceDeleteHistoryBranchScope
	// PersistenceCompleteForkBranchScope tracks CompleteForkBranch calls made by service to persistence layer
	PersistenceCompleteForkBranchScope
	// PersistenceGetHistoryTreeScope tracks GetHistoryTree calls made by service to persistence layer
	PersistenceGetHistoryTreeScope
	// PersistenceGetAllHistoryTreeBranchesScope tracks GetHistoryTree calls made by service to persistence layer
	PersistenceGetAllHistoryTreeBranchesScope
	// PersistenceDomainReplicationQueueScope is the metrics scope for domain replication queue
	PersistenceDomainReplicationQueueScope

	// ClusterMetadataArchivalConfigScope tracks ArchivalConfig calls to ClusterMetadata
	ClusterMetadataArchivalConfigScope

	// ElasticsearchRecordWorkflowExecutionStartedScope tracks RecordWorkflowExecutionStarted calls made by service to persistence layer
	ElasticsearchRecordWorkflowExecutionStartedScope
	// ElasticsearchRecordWorkflowExecutionClosedScope tracks RecordWorkflowExecutionClosed calls made by service to persistence layer
	ElasticsearchRecordWorkflowExecutionClosedScope
	// ElasticsearchUpsertWorkflowExecutionScope tracks UpsertWorkflowExecution calls made by service to persistence layer
	ElasticsearchUpsertWorkflowExecutionScope
	// ElasticsearchListOpenWorkflowExecutionsScope tracks ListOpenWorkflowExecutions calls made by service to persistence layer
	ElasticsearchListOpenWorkflowExecutionsScope
	// ElasticsearchListClosedWorkflowExecutionsScope tracks ListClosedWorkflowExecutions calls made by service to persistence layer
	ElasticsearchListClosedWorkflowExecutionsScope
	// ElasticsearchListOpenWorkflowExecutionsByTypeScope tracks ListOpenWorkflowExecutionsByType calls made by service to persistence layer
	ElasticsearchListOpenWorkflowExecutionsByTypeScope
	// ElasticsearchListClosedWorkflowExecutionsByTypeScope tracks ListClosedWorkflowExecutionsByType calls made by service to persistence layer
	ElasticsearchListClosedWorkflowExecutionsByTypeScope
	// ElasticsearchListOpenWorkflowExecutionsByWorkflowIDScope tracks ListOpenWorkflowExecutionsByWorkflowID calls made by service to persistence layer
	ElasticsearchListOpenWorkflowExecutionsByWorkflowIDScope
	// ElasticsearchListClosedWorkflowExecutionsByWorkflowIDScope tracks ListClosedWorkflowExecutionsByWorkflowID calls made by service to persistence layer
	ElasticsearchListClosedWorkflowExecutionsByWorkflowIDScope
	// ElasticsearchListClosedWorkflowExecutionsByStatusScope tracks ListClosedWorkflowExecutionsByStatus calls made by service to persistence layer
	ElasticsearchListClosedWorkflowExecutionsByStatusScope
	// ElasticsearchGetClosedWorkflowExecutionScope tracks GetClosedWorkflowExecution calls made by service to persistence layer
	ElasticsearchGetClosedWorkflowExecutionScope
	// ElasticsearchListWorkflowExecutionsScope tracks ListWorkflowExecutions calls made by service to persistence layer
	ElasticsearchListWorkflowExecutionsScope
	// ElasticsearchScanWorkflowExecutionsScope tracks ScanWorkflowExecutions calls made by service to persistence layer
	ElasticsearchScanWorkflowExecutionsScope
	// ElasticsearchCountWorkflowExecutionsScope tracks CountWorkflowExecutions calls made by service to persistence layer
	ElasticsearchCountWorkflowExecutionsScope
	// ElasticsearchDeleteWorkflowExecutionsScope tracks DeleteWorkflowExecution calls made by service to persistence layer
	ElasticsearchDeleteWorkflowExecutionsScope

	// SequentialTaskProcessingScope is used by sequential task processing logic
	SequentialTaskProcessingScope

	// HistoryArchiverScope is used by history archivers
	HistoryArchiverScope
	// VisibilityArchiverScope is used by visibility archivers
	VisibilityArchiverScope

	// The following metrics are only used by internal archiver implemention.
	// TODO: move them to internal repo once cadence plugin model is in place.

	// BlobstoreClientUploadScope tracks Upload calls to blobstore
	BlobstoreClientUploadScope
	// BlobstoreClientDownloadScope tracks Download calls to blobstore
	BlobstoreClientDownloadScope
	// BlobstoreClientGetMetadataScope tracks GetMetadata calls to blobstore
	BlobstoreClientGetMetadataScope
	// BlobstoreClientExistsScope tracks Exists calls to blobstore
	BlobstoreClientExistsScope
	// BlobstoreClientDeleteScope tracks Delete calls to blobstore
	BlobstoreClientDeleteScope
	// BlobstoreClientDirectoryExistsScope tracks DirectoryExists calls to blobstore
	BlobstoreClientDirectoryExistsScope

	NumCommonScopes
)

// -- Operation scopes for Admin service --
const (
	// AdminDescribeHistoryHostScope is the metric scope for admin.AdminDescribeHistoryHostScope
	AdminDescribeHistoryHostScope = iota + NumCommonScopes
	// AdminAddSearchAttributeScope is the metric scope for admin.AdminAddSearchAttributeScope
	AdminAddSearchAttributeScope
	// AdminDescribeWorkflowExecutionScope is the metric scope for admin.AdminDescribeWorkflowExecutionScope
	AdminDescribeWorkflowExecutionScope
	// AdminGetWorkflowExecutionRawHistoryScope is the metric scope for admin.GetWorkflowExecutionRawHistoryScope
	AdminGetWorkflowExecutionRawHistoryScope
	// AdminGetWorkflowExecutionRawHistoryV2Scope is the metric scope for admin.GetWorkflowExecutionRawHistoryScope
	AdminGetWorkflowExecutionRawHistoryV2Scope
	// AdminGetReplicationMessagesScope is the metric scope for admin.GetReplicationMessages
	AdminGetReplicationMessagesScope
	// AdminGetDomainReplicationMessagesScope is the metric scope for admin.GetDomainReplicationMessages
	AdminGetDomainReplicationMessagesScope
	// AdminGetDLQReplicationMessagesScope is the metric scope for admin.GetDLQReplicationMessages
	AdminGetDLQReplicationMessagesScope
	// AdminReapplyEventsScope is the metric scope for admin.ReapplyEvents
	AdminReapplyEventsScope
	// AdminRemoveTaskScope is the metric scope for admin.AdminRemoveTaskScope
	AdminRemoveTaskScope
	//AdminCloseShardTaskScope is the metric scope for admin.AdminRemoveTaskScope
	AdminCloseShardTaskScope

	NumAdminScopes
)

// -- Operation scopes for Frontend service --
const (
	// FrontendStartWorkflowExecutionScope is the metric scope for frontend.StartWorkflowExecution
	FrontendStartWorkflowExecutionScope = iota + NumAdminScopes
	// PollForDecisionTaskScope is the metric scope for frontend.PollForDecisionTask
	FrontendPollForDecisionTaskScope
	// FrontendPollForActivityTaskScope is the metric scope for frontend.PollForActivityTask
	FrontendPollForActivityTaskScope
	// FrontendRecordActivityTaskHeartbeatScope is the metric scope for frontend.RecordActivityTaskHeartbeat
	FrontendRecordActivityTaskHeartbeatScope
	// FrontendRecordActivityTaskHeartbeatByIDScope is the metric scope for frontend.RespondDecisionTaskCompleted
	FrontendRecordActivityTaskHeartbeatByIDScope
	// FrontendRespondDecisionTaskCompletedScope is the metric scope for frontend.RespondDecisionTaskCompleted
	FrontendRespondDecisionTaskCompletedScope
	// FrontendRespondDecisionTaskFailedScope is the metric scope for frontend.RespondDecisionTaskFailed
	FrontendRespondDecisionTaskFailedScope
	// FrontendRespondQueryTaskCompletedScope is the metric scope for frontend.RespondQueryTaskCompleted
	FrontendRespondQueryTaskCompletedScope
	// FrontendRespondActivityTaskCompletedScope is the metric scope for frontend.RespondActivityTaskCompleted
	FrontendRespondActivityTaskCompletedScope
	// FrontendRespondActivityTaskFailedScope is the metric scope for frontend.RespondActivityTaskFailed
	FrontendRespondActivityTaskFailedScope
	// FrontendRespondActivityTaskCanceledScope is the metric scope for frontend.RespondActivityTaskCanceled
	FrontendRespondActivityTaskCanceledScope
	// FrontendRespondActivityTaskCompletedScope is the metric scope for frontend.RespondActivityTaskCompletedByID
	FrontendRespondActivityTaskCompletedByIDScope
	// FrontendRespondActivityTaskFailedScope is the metric scope for frontend.RespondActivityTaskFailedByID
	FrontendRespondActivityTaskFailedByIDScope
	// FrontendRespondActivityTaskCanceledScope is the metric scope for frontend.RespondActivityTaskCanceledByID
	FrontendRespondActivityTaskCanceledByIDScope
	// FrontendGetWorkflowExecutionHistoryScope is the metric scope for frontend.GetWorkflowExecutionHistory
	FrontendGetWorkflowExecutionHistoryScope
	// FrontendGetWorkflowExecutionRawHistoryScope is the metric scope for frontend.GetWorkflowExecutionRawHistory
	FrontendGetWorkflowExecutionRawHistoryScope
	// FrontendSignalWorkflowExecutionScope is the metric scope for frontend.SignalWorkflowExecution
	FrontendSignalWorkflowExecutionScope
	// FrontendSignalWithStartWorkflowExecutionScope is the metric scope for frontend.SignalWithStartWorkflowExecution
	FrontendSignalWithStartWorkflowExecutionScope
	// FrontendTerminateWorkflowExecutionScope is the metric scope for frontend.TerminateWorkflowExecution
	FrontendTerminateWorkflowExecutionScope
	// FrontendRequestCancelWorkflowExecutionScope is the metric scope for frontend.RequestCancelWorkflowExecution
	FrontendRequestCancelWorkflowExecutionScope
	// FrontendListArchivedWorkflowExecutionsScope is the metric scope for frontend.ListArchivedWorkflowExecutions
	FrontendListArchivedWorkflowExecutionsScope
	// FrontendListOpenWorkflowExecutionsScope is the metric scope for frontend.ListOpenWorkflowExecutions
	FrontendListOpenWorkflowExecutionsScope
	// FrontendListClosedWorkflowExecutionsScope is the metric scope for frontend.ListClosedWorkflowExecutions
	FrontendListClosedWorkflowExecutionsScope
	// FrontendListWorkflowExecutionsScope is the metric scope for frontend.ListWorkflowExecutions
	FrontendListWorkflowExecutionsScope
	// FrontendScanWorkflowExecutionsScope is the metric scope for frontend.ListWorkflowExecutions
	FrontendScanWorkflowExecutionsScope
	// FrontendCountWorkflowExecutionsScope is the metric scope for frontend.CountWorkflowExecutions
	FrontendCountWorkflowExecutionsScope
	// FrontendRegisterDomainScope is the metric scope for frontend.RegisterDomain
	FrontendRegisterDomainScope
	// FrontendDescribeDomainScope is the metric scope for frontend.DescribeDomain
	FrontendDescribeDomainScope
	// FrontendUpdateDomainScope is the metric scope for frontend.DescribeDomain
	FrontendUpdateDomainScope
	// FrontendDeprecateDomainScope is the metric scope for frontend.DeprecateDomain
	FrontendDeprecateDomainScope
	// FrontendQueryWorkflowScope is the metric scope for frontend.QueryWorkflow
	FrontendQueryWorkflowScope
	// FrontendDescribeWorkflowExecutionScope is the metric scope for frontend.DescribeWorkflowExecution
	FrontendDescribeWorkflowExecutionScope
	// FrontendDescribeTaskListScope is the metric scope for frontend.DescribeTaskList
	FrontendDescribeTaskListScope
	// FrontendResetStickyTaskListScope is the metric scope for frontend.ResetStickyTaskList
	FrontendListTaskListPartitionsScope
	// FrontendResetStickyTaskListScope is the metric scope for frontend.ResetStickyTaskList
	FrontendResetStickyTaskListScope
	// FrontendListDomainsScope is the metric scope for frontend.ListDomain
	FrontendListDomainsScope
	// FrontendResetWorkflowExecutionScope is the metric scope for frontend.ResetWorkflowExecution
	FrontendResetWorkflowExecutionScope
	// FrontendGetSearchAttributesScope is the metric scope for frontend.GetSearchAttributes
	FrontendGetSearchAttributesScope

	NumFrontendScopes
)

// -- Operation scopes for History service --
const (
	// HistoryStartWorkflowExecutionScope tracks StartWorkflowExecution API calls received by service
	HistoryStartWorkflowExecutionScope = iota + NumCommonScopes
	// HistoryRecordActivityTaskHeartbeatScope tracks RecordActivityTaskHeartbeat API calls received by service
	HistoryRecordActivityTaskHeartbeatScope
	// HistoryRespondDecisionTaskCompletedScope tracks RespondDecisionTaskCompleted API calls received by service
	HistoryRespondDecisionTaskCompletedScope
	// HistoryRespondDecisionTaskFailedScope tracks RespondDecisionTaskFailed API calls received by service
	HistoryRespondDecisionTaskFailedScope
	// HistoryRespondActivityTaskCompletedScope tracks RespondActivityTaskCompleted API calls received by service
	HistoryRespondActivityTaskCompletedScope
	// HistoryRespondActivityTaskFailedScope tracks RespondActivityTaskFailed API calls received by service
	HistoryRespondActivityTaskFailedScope
	// HistoryRespondActivityTaskCanceledScope tracks RespondActivityTaskCanceled API calls received by service
	HistoryRespondActivityTaskCanceledScope
	// HistoryGetMutableStateScope tracks GetMutableStateScope API calls received by service
	HistoryGetMutableStateScope
	// HistoryPollMutableStateScope tracks PollMutableStateScope API calls received by service
	HistoryPollMutableStateScope
	// HistoryResetStickyTaskListScope tracks ResetStickyTaskListScope API calls received by service
	HistoryResetStickyTaskListScope
	// HistoryDescribeWorkflowExecutionScope tracks DescribeWorkflowExecution API calls received by service
	HistoryDescribeWorkflowExecutionScope
	// HistoryRecordDecisionTaskStartedScope tracks RecordDecisionTaskStarted API calls received by service
	HistoryRecordDecisionTaskStartedScope
	// HistoryRecordActivityTaskStartedScope tracks RecordActivityTaskStarted API calls received by service
	HistoryRecordActivityTaskStartedScope
	// HistorySignalWorkflowExecutionScope tracks SignalWorkflowExecution API calls received by service
	HistorySignalWorkflowExecutionScope
	// HistorySignalWithStartWorkflowExecutionScope tracks SignalWithStartWorkflowExecution API calls received by service
	HistorySignalWithStartWorkflowExecutionScope
	// HistoryRemoveSignalMutableStateScope tracks RemoveSignalMutableState API calls received by service
	HistoryRemoveSignalMutableStateScope
	// HistoryTerminateWorkflowExecutionScope tracks TerminateWorkflowExecution API calls received by service
	HistoryTerminateWorkflowExecutionScope
	// HistoryScheduleDecisionTaskScope tracks ScheduleDecisionTask API calls received by service
	HistoryScheduleDecisionTaskScope
	// HistoryRecordChildExecutionCompletedScope tracks CompleteChildExecution API calls received by service
	HistoryRecordChildExecutionCompletedScope
	// HistoryRequestCancelWorkflowExecutionScope tracks RequestCancelWorkflowExecution API calls received by service
	HistoryRequestCancelWorkflowExecutionScope
	// HistoryReplicateEventsScope tracks ReplicateEvents API calls received by service
	HistoryReplicateEventsScope
	// HistoryReplicateRawEventsScope tracks ReplicateEvents API calls received by service
	HistoryReplicateRawEventsScope
	// HistoryReplicateEventsV2Scope tracks ReplicateEvents API calls received by service
	HistoryReplicateEventsV2Scope
	// HistorySyncShardStatusScope tracks HistorySyncShardStatus API calls received by service
	HistorySyncShardStatusScope
	// HistorySyncActivityScope tracks HistoryActivity API calls received by service
	HistorySyncActivityScope
	// HistoryDescribeMutableStateScope tracks HistoryActivity API calls received by service
	HistoryDescribeMutableStateScope
	// GetReplicationMessages tracks GetReplicationMessages API calls received by service
	HistoryGetReplicationMessagesScope
	// HistoryGetDLQReplicationMessagesScope tracks GetReplicationMessages API calls received by service
	HistoryGetDLQReplicationMessagesScope
	// HistoryShardControllerScope is the scope used by shard controller
	HistoryShardControllerScope
	// HistoryReapplyEventsScope is the scope used by event reapplication
	HistoryReapplyEventsScope
	// TransferQueueProcessorScope is the scope used by all metric emitted by transfer queue processor
	TransferQueueProcessorScope
	// TransferActiveQueueProcessorScope is the scope used by all metric emitted by transfer queue processor
	TransferActiveQueueProcessorScope
	// TransferStandbyQueueProcessorScope is the scope used by all metric emitted by transfer queue processor
	TransferStandbyQueueProcessorScope
	// TransferActiveTaskActivityScope is the scope used for activity task processing by transfer queue processor
	TransferActiveTaskActivityScope
	// TransferActiveTaskDecisionScope is the scope used for decision task processing by transfer queue processor
	TransferActiveTaskDecisionScope
	// TransferActiveTaskCloseExecutionScope is the scope used for close execution task processing by transfer queue processor
	TransferActiveTaskCloseExecutionScope
	// TransferActiveTaskCancelExecutionScope is the scope used for cancel execution task processing by transfer queue processor
	TransferActiveTaskCancelExecutionScope
	// TransferActiveTaskSignalExecutionScope is the scope used for signal execution task processing by transfer queue processor
	TransferActiveTaskSignalExecutionScope
	// TransferActiveTaskStartChildExecutionScope is the scope used for start child execution task processing by transfer queue processor
	TransferActiveTaskStartChildExecutionScope
	// TransferActiveTaskRecordWorkflowStartedScope is the scope used for record workflow started task processing by transfer queue processor
	TransferActiveTaskRecordWorkflowStartedScope
	// TransferActiveTaskResetWorkflowScope is the scope used for record workflow started task processing by transfer queue processor
	TransferActiveTaskResetWorkflowScope
	// TransferActiveTaskUpsertWorkflowSearchAttributesScope is the scope used for upsert search attributes processing by transfer queue processor
	TransferActiveTaskUpsertWorkflowSearchAttributesScope
	// TransferStandbyTaskResetWorkflowScope is the scope used for record workflow started task processing by transfer queue processor
	TransferStandbyTaskResetWorkflowScope
	// TransferStandbyTaskActivityScope is the scope used for activity task processing by transfer queue processor
	TransferStandbyTaskActivityScope
	// TransferStandbyTaskDecisionScope is the scope used for decision task processing by transfer queue processor
	TransferStandbyTaskDecisionScope
	// TransferStandbyTaskCloseExecutionScope is the scope used for close execution task processing by transfer queue processor
	TransferStandbyTaskCloseExecutionScope
	// TransferStandbyTaskCancelExecutionScope is the scope used for cancel execution task processing by transfer queue processor
	TransferStandbyTaskCancelExecutionScope
	// TransferStandbyTaskSignalExecutionScope is the scope used for signal execution task processing by transfer queue processor
	TransferStandbyTaskSignalExecutionScope
	// TransferStandbyTaskStartChildExecutionScope is the scope used for start child execution task processing by transfer queue processor
	TransferStandbyTaskStartChildExecutionScope
	// TransferStandbyTaskRecordWorkflowStartedScope is the scope used for record workflow started task processing by transfer queue processor
	TransferStandbyTaskRecordWorkflowStartedScope
	// TransferStandbyTaskUpsertWorkflowSearchAttributesScope is the scope used for upsert search attributes processing by transfer queue processor
	TransferStandbyTaskUpsertWorkflowSearchAttributesScope
	// TimerQueueProcessorScope is the scope used by all metric emitted by timer queue processor
	TimerQueueProcessorScope
	// TimerActiveQueueProcessorScope is the scope used by all metric emitted by timer queue processor
	TimerActiveQueueProcessorScope
	// TimerQueueProcessorScope is the scope used by all metric emitted by timer queue processor
	TimerStandbyQueueProcessorScope
	// TimerActiveTaskActivityTimeoutScope is the scope used by metric emitted by timer queue processor for processing activity timeouts
	TimerActiveTaskActivityTimeoutScope
	// TimerActiveTaskDecisionTimeoutScope is the scope used by metric emitted by timer queue processor for processing decision timeouts
	TimerActiveTaskDecisionTimeoutScope
	// TimerActiveTaskUserTimerScope is the scope used by metric emitted by timer queue processor for processing user timers
	TimerActiveTaskUserTimerScope
	// TimerActiveTaskWorkflowTimeoutScope is the scope used by metric emitted by timer queue processor for processing workflow timeouts.
	TimerActiveTaskWorkflowTimeoutScope
	// TimerActiveTaskActivityRetryTimerScope is the scope used by metric emitted by timer queue processor for processing retry task.
	TimerActiveTaskActivityRetryTimerScope
	// TimerActiveTaskWorkflowBackoffTimerScope is the scope used by metric emitted by timer queue processor for processing retry task.
	TimerActiveTaskWorkflowBackoffTimerScope
	// TimerActiveTaskDeleteHistoryEventScope is the scope used by metric emitted by timer queue processor for processing history event cleanup
	TimerActiveTaskDeleteHistoryEventScope
	// TimerStandbyTaskActivityTimeoutScope is the scope used by metric emitted by timer queue processor for processing activity timeouts
	TimerStandbyTaskActivityTimeoutScope
	// TimerStandbyTaskDecisionTimeoutScope is the scope used by metric emitted by timer queue processor for processing decision timeouts
	TimerStandbyTaskDecisionTimeoutScope
	// TimerStandbyTaskUserTimerScope is the scope used by metric emitted by timer queue processor for processing user timers
	TimerStandbyTaskUserTimerScope
	// TimerStandbyTaskWorkflowTimeoutScope is the scope used by metric emitted by timer queue processor for processing workflow timeouts.
	TimerStandbyTaskWorkflowTimeoutScope
	// TimerStandbyTaskActivityRetryTimerScope is the scope used by metric emitted by timer queue processor for processing retry task.
	TimerStandbyTaskActivityRetryTimerScope
	// TimerStandbyTaskDeleteHistoryEventScope is the scope used by metric emitted by timer queue processor for processing history event cleanup
	TimerStandbyTaskDeleteHistoryEventScope
	// TimerStandbyTaskWorkflowBackoffTimerScope is the scope used by metric emitted by timer queue processor for processing retry task.
	TimerStandbyTaskWorkflowBackoffTimerScope
	// HistoryEventNotificationScope is the scope used by shard history event nitification
	HistoryEventNotificationScope
	// ReplicatorQueueProcessorScope is the scope used by all metric emitted by replicator queue processor
	ReplicatorQueueProcessorScope
	// ReplicatorTaskHistoryScope is the scope used for history task processing by replicator queue processor
	ReplicatorTaskHistoryScope
	// ReplicatorTaskSyncActivityScope is the scope used for sync activity by replicator queue processor
	ReplicatorTaskSyncActivityScope
	// ReplicateHistoryEventsScope is the scope used by historyReplicator API for applying events
	ReplicateHistoryEventsScope
	// ShardInfoScope is the scope used when updating shard info
	ShardInfoScope
	// WorkflowContextScope is the scope used by WorkflowContext component
	WorkflowContextScope
	// HistoryCacheGetAndCreateScope is the scope used by history cache
	HistoryCacheGetAndCreateScope
	// HistoryCacheGetOrCreateScope is the scope used by history cache
	HistoryCacheGetOrCreateScope
	// HistoryCacheGetOrCreateCurrentScope is the scope used by history cache
	HistoryCacheGetOrCreateCurrentScope
	// HistoryCacheGetCurrentExecutionScope is the scope used by history cache for getting current execution
	HistoryCacheGetCurrentExecutionScope
	// EventsCacheGetEventScope is the scope used by events cache
	EventsCacheGetEventScope
	// EventsCachePutEventScope is the scope used by events cache
	EventsCachePutEventScope
	// EventsCacheDeleteEventScope is the scope used by events cache
	EventsCacheDeleteEventScope
	// EventsCacheGetFromStoreScope is the scope used by events cache
	EventsCacheGetFromStoreScope
	// ExecutionSizeStatsScope is the scope used for emiting workflow execution size related stats
	ExecutionSizeStatsScope
	// ExecutionCountStatsScope is the scope used for emiting workflow execution count related stats
	ExecutionCountStatsScope
	// SessionSizeStatsScope is the scope used for emiting session update size related stats
	SessionSizeStatsScope
	// SessionCountStatsScope is the scope used for emiting session update count related stats
	SessionCountStatsScope
	// HistoryResetWorkflowExecutionScope tracks ResetWorkflowExecution API calls received by service
	HistoryResetWorkflowExecutionScope
	// HistoryQueryWorkflowScope tracks QueryWorkflow API calls received by service
	HistoryQueryWorkflowScope
	// HistoryProcessDeleteHistoryEventScope tracks ProcessDeleteHistoryEvent processing calls
	HistoryProcessDeleteHistoryEventScope
	// WorkflowCompletionStatsScope tracks workflow completion updates
	WorkflowCompletionStatsScope
	// ArchiverClientScope is scope used by all metrics emitted by archiver.Client
	ArchiverClientScope
	// ReplicationTaskFetcherScope is scope used by all metrics emitted by ReplicationTaskFetcher
	ReplicationTaskFetcherScope
	// ReplicationTaskCleanupScope is scope used by all metrics emitted by ReplicationTaskProcessor cleanup
	ReplicationTaskCleanupScope

	NumHistoryScopes
)

// -- Operation scopes for Matching service --
const (
	// PollForDecisionTaskScope tracks PollForDecisionTask API calls received by service
	MatchingPollForDecisionTaskScope = iota + NumCommonScopes
	// PollForActivityTaskScope tracks PollForActivityTask API calls received by service
	MatchingPollForActivityTaskScope
	// MatchingAddActivityTaskScope tracks AddActivityTask API calls received by service
	MatchingAddActivityTaskScope
	// MatchingAddDecisionTaskScope tracks AddDecisionTask API calls received by service
	MatchingAddDecisionTaskScope
	// MatchingTaskListMgrScope is the metrics scope for matching.TaskListManager component
	MatchingTaskListMgrScope
	// MatchingQueryWorkflowScope tracks AddDecisionTask API calls received by service
	MatchingQueryWorkflowScope
	// MatchingRespondQueryTaskCompletedScope tracks AddDecisionTask API calls received by service
	MatchingRespondQueryTaskCompletedScope
	// MatchingCancelOutstandingPollScope tracks CancelOutstandingPoll API calls received by service
	MatchingCancelOutstandingPollScope
	// MatchingDescribeTaskListScope tracks DescribeTaskList API calls received by service
	MatchingDescribeTaskListScope
	// MatchingListTaskListPartitionsScope tracks ListTaskListPartitions API calls received by service
	MatchingListTaskListPartitionsScope

	NumMatchingScopes
)

// -- Operation scopes for Worker service --
const (
	// ReplicationScope is the scope used by all metric emitted by replicator
	ReplicatorScope = iota + NumCommonScopes
	// DomainReplicationTaskScope is the scope used by domain task replication processing
	DomainReplicationTaskScope
	// HistoryReplicationTaskScope is the scope used by history task replication processing
	HistoryReplicationTaskScope
	// HistoryMetadataReplicationTaskScope is the scope used by history metadata task replication processing
	HistoryMetadataReplicationTaskScope
	// HistoryReplicationV2TaskScope is the scope used by history task replication processing
	HistoryReplicationV2TaskScope
	// SyncShardTaskScope is the scope used by sync shrad information processing
	SyncShardTaskScope
	// SyncActivityTaskScope is the scope used by sync activity information processing
	SyncActivityTaskScope
	// ESProcessorScope is scope used by all metric emitted by esProcessor
	ESProcessorScope
	// IndexProcessorScope is scope used by all metric emitted by index processor
	IndexProcessorScope
	// ArchiverDeleteHistoryActivityScope is scope used by all metrics emitted by archiver.DeleteHistoryActivity
	ArchiverDeleteHistoryActivityScope
	// ArchiverUploadHistoryActivityScope is scope used by all metrics emitted by archiver.UploadHistoryActivity
	ArchiverUploadHistoryActivityScope
	// ArchiverArchiveVisibilityActivityScope is scope used by all metrics emitted by archiver.ArchiveVisibilityActivity
	ArchiverArchiveVisibilityActivityScope
	// ArchiverScope is scope used by all metrics emitted by archiver.Archiver
	ArchiverScope
	// ArchiverPumpScope is scope used by all metrics emitted by archiver.Pump
	ArchiverPumpScope
	// ArchiverArchivalWorkflowScope is scope used by all metrics emitted by archiver.ArchivalWorkflow
	ArchiverArchivalWorkflowScope
	// TaskListScavengerScope is scope used by all metrics emitted by worker.tasklist.Scavenger module
	TaskListScavengerScope
	// BatcherScope is scope used by all metrics emitted by worker.Batcher module
	BatcherScope
	// HistoryScavengerScope is scope used by all metrics emitted by worker.history.Scavenger module
	HistoryScavengerScope
	// ParentClosePolicyProcessorScope is scope used by all metrics emitted by worker.ParentClosePolicyProcessor
	ParentClosePolicyProcessorScope

	NumWorkerScopes
)

// ScopeDefs record the scopes for all services
var ScopeDefs = map[ServiceIdx]map[int]scopeDefinition{
	// common scope Names
	Common: {
		PersistenceCreateShardScope:                              {operation: "CreateShard"},
		PersistenceGetShardScope:                                 {operation: "GetShard"},
		PersistenceUpdateShardScope:                              {operation: "UpdateShard"},
		PersistenceCreateWorkflowExecutionScope:                  {operation: "CreateWorkflowExecution"},
		PersistenceGetWorkflowExecutionScope:                     {operation: "GetWorkflowExecution"},
		PersistenceUpdateWorkflowExecutionScope:                  {operation: "UpdateWorkflowExecution"},
		PersistenceConflictResolveWorkflowExecutionScope:         {operation: "ConflictResolveWorkflowExecution"},
		PersistenceResetWorkflowExecutionScope:                   {operation: "ResetWorkflowExecution"},
		PersistenceDeleteWorkflowExecutionScope:                  {operation: "DeleteWorkflowExecution"},
		PersistenceDeleteCurrentWorkflowExecutionScope:           {operation: "DeleteCurrentWorkflowExecution"},
		PersistenceDeleteTaskScope:                               {operation: "PersistenceDelete"},
		PersistenceGetCurrentExecutionScope:                      {operation: "GetCurrentExecution"},
		PersistenceGetTransferTasksScope:                         {operation: "GetTransferTasks"},
		PersistenceCompleteTransferTaskScope:                     {operation: "CompleteTransferTask"},
		PersistenceRangeCompleteTransferTaskScope:                {operation: "RangeCompleteTransferTask"},
		PersistenceGetReplicationTasksScope:                      {operation: "GetReplicationTasks"},
		PersistenceCompleteReplicationTaskScope:                  {operation: "CompleteReplicationTask"},
		PersistenceRangeCompleteReplicationTaskScope:             {operation: "RangeCompleteReplicationTask"},
		PersistencePutReplicationTaskToDLQScope:                  {operation: "PersistencePutReplicationTaskToDLQ"},
		PersistenceGetReplicationTasksFromDLQScope:               {operation: "PersistenceGetReplicationTasksFromDLQ"},
		PersistenceGetTimerIndexTasksScope:                       {operation: "GetTimerIndexTasks"},
		PersistenceCompleteTimerTaskScope:                        {operation: "CompleteTimerTask"},
		PersistenceRangeCompleteTimerTaskScope:                   {operation: "RangeCompleteTimerTask"},
		PersistenceCreateTaskScope:                               {operation: "CreateTask"},
		PersistenceGetTasksScope:                                 {operation: "GetTasks"},
		PersistenceCompleteTaskScope:                             {operation: "CompleteTask"},
		PersistenceCompleteTasksLessThanScope:                    {operation: "CompleteTasksLessThan"},
		PersistenceLeaseTaskListScope:                            {operation: "LeaseTaskList"},
		PersistenceUpdateTaskListScope:                           {operation: "UpdateTaskList"},
		PersistenceListTaskListScope:                             {operation: "ListTaskList"},
		PersistenceDeleteTaskListScope:                           {operation: "DeleteTaskList"},
		PersistenceAppendHistoryEventsScope:                      {operation: "AppendHistoryEvents"},
		PersistenceGetWorkflowExecutionHistoryScope:              {operation: "GetWorkflowExecutionHistory"},
		PersistenceDeleteWorkflowExecutionHistoryScope:           {operation: "DeleteWorkflowExecutionHistory"},
		PersistenceCreateDomainScope:                             {operation: "CreateDomain"},
		PersistenceGetDomainScope:                                {operation: "GetDomain"},
		PersistenceUpdateDomainScope:                             {operation: "UpdateDomain"},
		PersistenceDeleteDomainScope:                             {operation: "DeleteDomain"},
		PersistenceDeleteDomainByNameScope:                       {operation: "DeleteDomainByName"},
		PersistenceListDomainScope:                               {operation: "ListDomain"},
		PersistenceGetMetadataScope:                              {operation: "GetMetadata"},
		PersistenceRecordWorkflowExecutionStartedScope:           {operation: "RecordWorkflowExecutionStarted"},
		PersistenceRecordWorkflowExecutionClosedScope:            {operation: "RecordWorkflowExecutionClosed"},
		PersistenceUpsertWorkflowExecutionScope:                  {operation: "UpsertWorkflowExecution"},
		PersistenceListOpenWorkflowExecutionsScope:               {operation: "ListOpenWorkflowExecutions"},
		PersistenceListClosedWorkflowExecutionsScope:             {operation: "ListClosedWorkflowExecutions"},
		PersistenceListOpenWorkflowExecutionsByTypeScope:         {operation: "ListOpenWorkflowExecutionsByType"},
		PersistenceListClosedWorkflowExecutionsByTypeScope:       {operation: "ListClosedWorkflowExecutionsByType"},
		PersistenceListOpenWorkflowExecutionsByWorkflowIDScope:   {operation: "ListOpenWorkflowExecutionsByWorkflowID"},
		PersistenceListClosedWorkflowExecutionsByWorkflowIDScope: {operation: "ListClosedWorkflowExecutionsByWorkflowID"},
		PersistenceListClosedWorkflowExecutionsByStatusScope:     {operation: "ListClosedWorkflowExecutionsByStatus"},
		PersistenceGetClosedWorkflowExecutionScope:               {operation: "GetClosedWorkflowExecution"},
		PersistenceVisibilityDeleteWorkflowExecutionScope:        {operation: "VisibilityDeleteWorkflowExecution"},
		PersistenceListWorkflowExecutionsScope:                   {operation: "ListWorkflowExecutions"},
		PersistenceScanWorkflowExecutionsScope:                   {operation: "ScanWorkflowExecutions"},
		PersistenceCountWorkflowExecutionsScope:                  {operation: "CountWorkflowExecutions"},
		PersistenceAppendHistoryNodesScope:                       {operation: "AppendHistoryNodes"},
		PersistenceReadHistoryBranchScope:                        {operation: "ReadHistoryBranch"},
		PersistenceForkHistoryBranchScope:                        {operation: "ForkHistoryBranch"},
		PersistenceDeleteHistoryBranchScope:                      {operation: "DeleteHistoryBranch"},
		PersistenceCompleteForkBranchScope:                       {operation: "CompleteForkBranch"},
		PersistenceGetHistoryTreeScope:                           {operation: "GetHistoryTree"},
		PersistenceGetAllHistoryTreeBranchesScope:                {operation: "GetAllHistoryTreeBranches"},
		PersistenceEnqueueMessageScope:                           {operation: "EnqueueMessage"},
		PersistenceEnqueueMessageToDLQScope:                      {operation: "EnqueueMessageToDLQ"},
		PersistenceReadQueueMessagesScope:                        {operation: "ReadQueueMessages"},
		PersistenceReadQueueMessagesFromDLQScope:                 {operation: "ReadQueueMessagesFromDLQ"},
		PersistenceDeleteQueueMessagesScope:                      {operation: "DeleteQueueMessages"},
		PersistenceDeleteQueueMessageFromDLQScope:                {operation: "DeleteQueueMessageFromDLQ"},
		PersistenceDeleteDLQMessageBeforeScope:                   {operation: "DeleteDLQMessagesBefore"},
		PersistenceGetLastMessageIDFromDLQScope:                  {operation: "GetLastMessageIDFromDLQ"},
		PersistenceUpdateAckLevelScope:                           {operation: "UpdateAckLevel"},
		PersistenceGetAckLevelScope:                              {operation: "GetAckLevel"},
<<<<<<< HEAD
		PersistenceInitImmutableClusterMetadataScope:             {operation: "InitializeImmutableClusterMetadata"},
		PersistenceGetImmutableClusterMetadataScope:              {operation: "GetImmutableClusterMetadata"},
=======
		PersistenceDomainReplicationQueueScope:                   {operation: "DomainReplicationQueue"},
>>>>>>> ee3d5f45

		ClusterMetadataArchivalConfigScope: {operation: "ArchivalConfig"},

		HistoryClientStartWorkflowExecutionScope:            {operation: "HistoryClientStartWorkflowExecution", tags: map[string]string{CadenceRoleTagName: HistoryRoleTagValue}},
		HistoryClientRecordActivityTaskHeartbeatScope:       {operation: "HistoryClientRecordActivityTaskHeartbeat", tags: map[string]string{CadenceRoleTagName: HistoryRoleTagValue}},
		HistoryClientRespondDecisionTaskCompletedScope:      {operation: "HistoryClientRespondDecisionTaskCompleted", tags: map[string]string{CadenceRoleTagName: HistoryRoleTagValue}},
		HistoryClientRespondDecisionTaskFailedScope:         {operation: "HistoryClientRespondDecisionTaskFailed", tags: map[string]string{CadenceRoleTagName: HistoryRoleTagValue}},
		HistoryClientRespondActivityTaskCompletedScope:      {operation: "HistoryClientRespondActivityTaskCompleted", tags: map[string]string{CadenceRoleTagName: HistoryRoleTagValue}},
		HistoryClientRespondActivityTaskFailedScope:         {operation: "HistoryClientRespondActivityTaskFailed", tags: map[string]string{CadenceRoleTagName: HistoryRoleTagValue}},
		HistoryClientRespondActivityTaskCanceledScope:       {operation: "HistoryClientRespondActivityTaskCanceled", tags: map[string]string{CadenceRoleTagName: HistoryRoleTagValue}},
		HistoryClientGetMutableStateScope:                   {operation: "HistoryClientGetMutableState", tags: map[string]string{CadenceRoleTagName: HistoryRoleTagValue}},
		HistoryClientPollMutableStateScope:                  {operation: "HistoryClientPollMutableState", tags: map[string]string{CadenceRoleTagName: HistoryRoleTagValue}},
		HistoryClientResetStickyTaskListScope:               {operation: "HistoryClientResetStickyTaskListScope", tags: map[string]string{CadenceRoleTagName: HistoryRoleTagValue}},
		HistoryClientDescribeWorkflowExecutionScope:         {operation: "HistoryClientDescribeWorkflowExecution", tags: map[string]string{CadenceRoleTagName: HistoryRoleTagValue}},
		HistoryClientRecordDecisionTaskStartedScope:         {operation: "HistoryClientRecordDecisionTaskStarted", tags: map[string]string{CadenceRoleTagName: HistoryRoleTagValue}},
		HistoryClientRecordActivityTaskStartedScope:         {operation: "HistoryClientRecordActivityTaskStarted", tags: map[string]string{CadenceRoleTagName: HistoryRoleTagValue}},
		HistoryClientRequestCancelWorkflowExecutionScope:    {operation: "HistoryClientRequestCancelWorkflowExecution", tags: map[string]string{CadenceRoleTagName: HistoryRoleTagValue}},
		HistoryClientSignalWorkflowExecutionScope:           {operation: "HistoryClientSignalWorkflowExecution", tags: map[string]string{CadenceRoleTagName: HistoryRoleTagValue}},
		HistoryClientSignalWithStartWorkflowExecutionScope:  {operation: "HistoryClientSignalWithStartWorkflowExecution", tags: map[string]string{CadenceRoleTagName: HistoryRoleTagValue}},
		HistoryClientRemoveSignalMutableStateScope:          {operation: "HistoryClientRemoveSignalMutableStateScope", tags: map[string]string{CadenceRoleTagName: HistoryRoleTagValue}},
		HistoryClientTerminateWorkflowExecutionScope:        {operation: "HistoryClientTerminateWorkflowExecution", tags: map[string]string{CadenceRoleTagName: HistoryRoleTagValue}},
		HistoryClientResetWorkflowExecutionScope:            {operation: "HistoryClientResetWorkflowExecution", tags: map[string]string{CadenceRoleTagName: HistoryRoleTagValue}},
		HistoryClientScheduleDecisionTaskScope:              {operation: "HistoryClientScheduleDecisionTask", tags: map[string]string{CadenceRoleTagName: HistoryRoleTagValue}},
		HistoryClientRecordChildExecutionCompletedScope:     {operation: "HistoryClientRecordChildExecutionCompleted", tags: map[string]string{CadenceRoleTagName: HistoryRoleTagValue}},
		HistoryClientReplicateEventsScope:                   {operation: "HistoryClientReplicateEvents", tags: map[string]string{CadenceRoleTagName: HistoryRoleTagValue}},
		HistoryClientReplicateRawEventsScope:                {operation: "HistoryClientReplicateRawEvents", tags: map[string]string{CadenceRoleTagName: HistoryRoleTagValue}},
		HistoryClientReplicateEventsV2Scope:                 {operation: "HistoryClientReplicateEventsV2", tags: map[string]string{CadenceRoleTagName: HistoryRoleTagValue}},
		HistoryClientSyncShardStatusScope:                   {operation: "HistoryClientSyncShardStatusScope", tags: map[string]string{CadenceRoleTagName: HistoryRoleTagValue}},
		HistoryClientSyncActivityScope:                      {operation: "HistoryClientSyncActivityScope", tags: map[string]string{CadenceRoleTagName: HistoryRoleTagValue}},
		HistoryClientGetReplicationTasksScope:               {operation: "HistoryClientGetReplicationTasksScope", tags: map[string]string{CadenceRoleTagName: HistoryRoleTagValue}},
		HistoryClientGetDLQReplicationTasksScope:            {operation: "HistoryClientGetDLQReplicationTasksScope", tags: map[string]string{CadenceRoleTagName: HistoryRoleTagValue}},
		HistoryClientQueryWorkflowScope:                     {operation: "HistoryClientQueryWorkflowScope", tags: map[string]string{CadenceRoleTagName: HistoryRoleTagValue}},
		HistoryClientReapplyEventsScope:                     {operation: "HistoryClientReapplyEventsScope", tags: map[string]string{CadenceRoleTagName: HistoryRoleTagValue}},
		MatchingClientPollForDecisionTaskScope:              {operation: "MatchingClientPollForDecisionTask", tags: map[string]string{CadenceRoleTagName: MatchingRoleTagValue}},
		MatchingClientPollForActivityTaskScope:              {operation: "MatchingClientPollForActivityTask", tags: map[string]string{CadenceRoleTagName: MatchingRoleTagValue}},
		MatchingClientAddActivityTaskScope:                  {operation: "MatchingClientAddActivityTask", tags: map[string]string{CadenceRoleTagName: MatchingRoleTagValue}},
		MatchingClientAddDecisionTaskScope:                  {operation: "MatchingClientAddDecisionTask", tags: map[string]string{CadenceRoleTagName: MatchingRoleTagValue}},
		MatchingClientQueryWorkflowScope:                    {operation: "MatchingClientQueryWorkflow", tags: map[string]string{CadenceRoleTagName: MatchingRoleTagValue}},
		MatchingClientRespondQueryTaskCompletedScope:        {operation: "MatchingClientRespondQueryTaskCompleted", tags: map[string]string{CadenceRoleTagName: MatchingRoleTagValue}},
		MatchingClientCancelOutstandingPollScope:            {operation: "MatchingClientCancelOutstandingPoll", tags: map[string]string{CadenceRoleTagName: MatchingRoleTagValue}},
		MatchingClientDescribeTaskListScope:                 {operation: "MatchingClientDescribeTaskList", tags: map[string]string{CadenceRoleTagName: MatchingRoleTagValue}},
		MatchingClientListTaskListPartitionsScope:           {operation: "MatchingClientListTaskListPartitions", tags: map[string]string{CadenceRoleTagName: MatchingRoleTagValue}},
		FrontendClientDeprecateDomainScope:                  {operation: "FrontendClientDeprecateDomain", tags: map[string]string{CadenceRoleTagName: FrontendRoleTagValue}},
		FrontendClientDescribeDomainScope:                   {operation: "FrontendClientDescribeDomain", tags: map[string]string{CadenceRoleTagName: FrontendRoleTagValue}},
		FrontendClientDescribeTaskListScope:                 {operation: "FrontendClientDescribeTaskList", tags: map[string]string{CadenceRoleTagName: FrontendRoleTagValue}},
		FrontendClientDescribeWorkflowExecutionScope:        {operation: "FrontendClientDescribeWorkflowExecution", tags: map[string]string{CadenceRoleTagName: FrontendRoleTagValue}},
		FrontendClientGetWorkflowExecutionHistoryScope:      {operation: "FrontendClientGetWorkflowExecutionHistory", tags: map[string]string{CadenceRoleTagName: FrontendRoleTagValue}},
		FrontendClientGetWorkflowExecutionRawHistoryScope:   {operation: "FrontendClientGetWorkflowExecutionRawHistory", tags: map[string]string{CadenceRoleTagName: FrontendRoleTagValue}},
		FrontendClientListArchivedWorkflowExecutionsScope:   {operation: "FrontendClientListArchivedWorkflowExecutions", tags: map[string]string{CadenceRoleTagName: FrontendRoleTagValue}},
		FrontendClientListClosedWorkflowExecutionsScope:     {operation: "FrontendClientListClosedWorkflowExecutions", tags: map[string]string{CadenceRoleTagName: FrontendRoleTagValue}},
		FrontendClientListDomainsScope:                      {operation: "FrontendClientListDomains", tags: map[string]string{CadenceRoleTagName: FrontendRoleTagValue}},
		FrontendClientListOpenWorkflowExecutionsScope:       {operation: "FrontendClientListOpenWorkflowExecutions", tags: map[string]string{CadenceRoleTagName: FrontendRoleTagValue}},
		FrontendClientPollForActivityTaskScope:              {operation: "FrontendClientPollForActivityTask", tags: map[string]string{CadenceRoleTagName: FrontendRoleTagValue}},
		FrontendClientPollForDecisionTaskScope:              {operation: "FrontendClientPollForDecisionTask", tags: map[string]string{CadenceRoleTagName: FrontendRoleTagValue}},
		FrontendClientQueryWorkflowScope:                    {operation: "FrontendClientQueryWorkflow", tags: map[string]string{CadenceRoleTagName: FrontendRoleTagValue}},
		FrontendClientRecordActivityTaskHeartbeatScope:      {operation: "FrontendClientRecordActivityTaskHeartbeat", tags: map[string]string{CadenceRoleTagName: FrontendRoleTagValue}},
		FrontendClientRecordActivityTaskHeartbeatByIDScope:  {operation: "FrontendClientRecordActivityTaskHeartbeatByID", tags: map[string]string{CadenceRoleTagName: FrontendRoleTagValue}},
		FrontendClientRegisterDomainScope:                   {operation: "FrontendClientRegisterDomain", tags: map[string]string{CadenceRoleTagName: FrontendRoleTagValue}},
		FrontendClientRequestCancelWorkflowExecutionScope:   {operation: "FrontendClientRequestCancelWorkflowExecution", tags: map[string]string{CadenceRoleTagName: FrontendRoleTagValue}},
		FrontendClientResetStickyTaskListScope:              {operation: "FrontendClientResetStickyTaskList", tags: map[string]string{CadenceRoleTagName: FrontendRoleTagValue}},
		FrontendClientResetWorkflowExecutionScope:           {operation: "FrontendClientResetWorkflowExecution", tags: map[string]string{CadenceRoleTagName: FrontendRoleTagValue}},
		FrontendClientRespondActivityTaskCanceledScope:      {operation: "FrontendClientRespondActivityTaskCanceled", tags: map[string]string{CadenceRoleTagName: FrontendRoleTagValue}},
		FrontendClientRespondActivityTaskCanceledByIDScope:  {operation: "FrontendClientRespondActivityTaskCanceledByID", tags: map[string]string{CadenceRoleTagName: FrontendRoleTagValue}},
		FrontendClientRespondActivityTaskCompletedScope:     {operation: "FrontendClientRespondActivityTaskCompleted", tags: map[string]string{CadenceRoleTagName: FrontendRoleTagValue}},
		FrontendClientRespondActivityTaskCompletedByIDScope: {operation: "FrontendClientRespondActivityTaskCompletedByID", tags: map[string]string{CadenceRoleTagName: FrontendRoleTagValue}},
		FrontendClientRespondActivityTaskFailedScope:        {operation: "FrontendClientRespondActivityTaskFailed", tags: map[string]string{CadenceRoleTagName: FrontendRoleTagValue}},
		FrontendClientRespondActivityTaskFailedByIDScope:    {operation: "FrontendClientRespondActivityTaskFailedByID", tags: map[string]string{CadenceRoleTagName: FrontendRoleTagValue}},
		FrontendClientRespondDecisionTaskCompletedScope:     {operation: "FrontendClientRespondDecisionTaskCompleted", tags: map[string]string{CadenceRoleTagName: FrontendRoleTagValue}},
		FrontendClientRespondDecisionTaskFailedScope:        {operation: "FrontendClientRespondDecisionTaskFailed", tags: map[string]string{CadenceRoleTagName: FrontendRoleTagValue}},
		FrontendClientRespondQueryTaskCompletedScope:        {operation: "FrontendClientRespondQueryTaskCompleted", tags: map[string]string{CadenceRoleTagName: FrontendRoleTagValue}},
		FrontendClientSignalWithStartWorkflowExecutionScope: {operation: "FrontendClientSignalWithStartWorkflowExecution", tags: map[string]string{CadenceRoleTagName: FrontendRoleTagValue}},
		FrontendClientSignalWorkflowExecutionScope:          {operation: "FrontendClientSignalWorkflowExecution", tags: map[string]string{CadenceRoleTagName: FrontendRoleTagValue}},
		FrontendClientStartWorkflowExecutionScope:           {operation: "FrontendClientStartWorkflowExecution", tags: map[string]string{CadenceRoleTagName: FrontendRoleTagValue}},
		FrontendClientTerminateWorkflowExecutionScope:       {operation: "FrontendClientTerminateWorkflowExecution", tags: map[string]string{CadenceRoleTagName: FrontendRoleTagValue}},
		FrontendClientUpdateDomainScope:                     {operation: "FrontendClientUpdateDomain", tags: map[string]string{CadenceRoleTagName: FrontendRoleTagValue}},
		FrontendClientListWorkflowExecutionsScope:           {operation: "FrontendClientListWorkflowExecutions", tags: map[string]string{CadenceRoleTagName: FrontendRoleTagValue}},
		FrontendClientScanWorkflowExecutionsScope:           {operation: "FrontendClientScanWorkflowExecutions", tags: map[string]string{CadenceRoleTagName: FrontendRoleTagValue}},
		FrontendClientCountWorkflowExecutionsScope:          {operation: "FrontendClientCountWorkflowExecutions", tags: map[string]string{CadenceRoleTagName: FrontendRoleTagValue}},
		FrontendClientGetSearchAttributesScope:              {operation: "FrontendClientGetSearchAttributes", tags: map[string]string{CadenceRoleTagName: FrontendRoleTagValue}},
		FrontendClientGetReplicationTasksScope:              {operation: "FrontendClientGetReplicationTasksScope", tags: map[string]string{CadenceRoleTagName: FrontendRoleTagValue}},
		FrontendClientGetDomainReplicationTasksScope:        {operation: "FrontendClientGetDomainReplicationTasksScope", tags: map[string]string{CadenceRoleTagName: FrontendRoleTagValue}},
		FrontendClientGetDLQReplicationTasksScope:           {operation: "FrontendClientGetDLQReplicationTasksScope", tags: map[string]string{CadenceRoleTagName: FrontendRoleTagValue}},
		FrontendClientReapplyEventsScope:                    {operation: "FrontendClientReapplyEventsScope", tags: map[string]string{CadenceRoleTagName: FrontendRoleTagValue}},
		FrontendClientGetClusterInfoScope:                   {operation: "FrontendClientGetClusterInfoScope", tags: map[string]string{CadenceRoleTagName: FrontendRoleTagValue}},
		FrontendClientListTaskListPartitionsScope:           {operation: "FrontendClientListTaskListPartitions", tags: map[string]string{CadenceRoleTagName: FrontendRoleTagValue}},
		AdminClientAddSearchAttributeScope:                  {operation: "AdminClientAddSearchAttribute", tags: map[string]string{CadenceRoleTagName: AdminRoleTagValue}},
		AdminClientDescribeHistoryHostScope:                 {operation: "AdminClientDescribeHistoryHost", tags: map[string]string{CadenceRoleTagName: AdminRoleTagValue}},
		AdminClientDescribeWorkflowExecutionScope:           {operation: "AdminClientDescribeWorkflowExecution", tags: map[string]string{CadenceRoleTagName: AdminRoleTagValue}},
		AdminClientGetWorkflowExecutionRawHistoryScope:      {operation: "AdminClientGetWorkflowExecutionRawHistory", tags: map[string]string{CadenceRoleTagName: AdminRoleTagValue}},
		AdminClientGetWorkflowExecutionRawHistoryV2Scope:    {operation: "AdminClientGetWorkflowExecutionRawHistoryV2", tags: map[string]string{CadenceRoleTagName: AdminRoleTagValue}},
		AdminClientDescribeClusterScope:                     {operation: "AdminClientDescribeCluster", tags: map[string]string{CadenceRoleTagName: AdminRoleTagValue}},
		AdminClientCloseShardScope:                          {operation: "AdminClientCloseShard", tags: map[string]string{CadenceRoleTagName: AdminRoleTagValue}},
		DCRedirectionDeprecateDomainScope:                   {operation: "DCRedirectionDeprecateDomain", tags: map[string]string{CadenceRoleTagName: DCRedirectionRoleTagValue}},
		DCRedirectionDescribeDomainScope:                    {operation: "DCRedirectionDescribeDomain", tags: map[string]string{CadenceRoleTagName: DCRedirectionRoleTagValue}},
		DCRedirectionDescribeTaskListScope:                  {operation: "DCRedirectionDescribeTaskList", tags: map[string]string{CadenceRoleTagName: DCRedirectionRoleTagValue}},
		DCRedirectionDescribeWorkflowExecutionScope:         {operation: "DCRedirectionDescribeWorkflowExecution", tags: map[string]string{CadenceRoleTagName: DCRedirectionRoleTagValue}},
		DCRedirectionGetWorkflowExecutionHistoryScope:       {operation: "DCRedirectionGetWorkflowExecutionHistory", tags: map[string]string{CadenceRoleTagName: DCRedirectionRoleTagValue}},
		DCRedirectionGetWorkflowExecutionRawHistoryScope:    {operation: "DCRedirectionGetWorkflowExecutionRawHistoryScope", tags: map[string]string{CadenceRoleTagName: DCRedirectionRoleTagValue}},
		DCRedirectionListArchivedWorkflowExecutionsScope:    {operation: "DCRedirectionListArchivedWorkflowExecutions", tags: map[string]string{CadenceRoleTagName: DCRedirectionRoleTagValue}},
		DCRedirectionListClosedWorkflowExecutionsScope:      {operation: "DCRedirectionListClosedWorkflowExecutions", tags: map[string]string{CadenceRoleTagName: DCRedirectionRoleTagValue}},
		DCRedirectionListDomainsScope:                       {operation: "DCRedirectionListDomains", tags: map[string]string{CadenceRoleTagName: DCRedirectionRoleTagValue}},
		DCRedirectionListOpenWorkflowExecutionsScope:        {operation: "DCRedirectionListOpenWorkflowExecutions", tags: map[string]string{CadenceRoleTagName: DCRedirectionRoleTagValue}},
		DCRedirectionListWorkflowExecutionsScope:            {operation: "DCRedirectionListWorkflowExecutions", tags: map[string]string{CadenceRoleTagName: DCRedirectionRoleTagValue}},
		DCRedirectionScanWorkflowExecutionsScope:            {operation: "DCRedirectionScanWorkflowExecutions", tags: map[string]string{CadenceRoleTagName: DCRedirectionRoleTagValue}},
		DCRedirectionCountWorkflowExecutionsScope:           {operation: "DCRedirectionCountWorkflowExecutions", tags: map[string]string{CadenceRoleTagName: DCRedirectionRoleTagValue}},
		DCRedirectionGetSearchAttributesScope:               {operation: "DCRedirectionGetSearchAttributes", tags: map[string]string{CadenceRoleTagName: DCRedirectionRoleTagValue}},
		DCRedirectionPollForActivityTaskScope:               {operation: "DCRedirectionPollForActivityTask", tags: map[string]string{CadenceRoleTagName: DCRedirectionRoleTagValue}},
		DCRedirectionPollForDecisionTaskScope:               {operation: "DCRedirectionPollForDecisionTask", tags: map[string]string{CadenceRoleTagName: DCRedirectionRoleTagValue}},
		DCRedirectionQueryWorkflowScope:                     {operation: "DCRedirectionQueryWorkflow", tags: map[string]string{CadenceRoleTagName: DCRedirectionRoleTagValue}},
		DCRedirectionRecordActivityTaskHeartbeatScope:       {operation: "DCRedirectionRecordActivityTaskHeartbeat", tags: map[string]string{CadenceRoleTagName: DCRedirectionRoleTagValue}},
		DCRedirectionRecordActivityTaskHeartbeatByIDScope:   {operation: "DCRedirectionRecordActivityTaskHeartbeatByID", tags: map[string]string{CadenceRoleTagName: DCRedirectionRoleTagValue}},
		DCRedirectionRegisterDomainScope:                    {operation: "DCRedirectionRegisterDomain", tags: map[string]string{CadenceRoleTagName: DCRedirectionRoleTagValue}},
		DCRedirectionRequestCancelWorkflowExecutionScope:    {operation: "DCRedirectionRequestCancelWorkflowExecution", tags: map[string]string{CadenceRoleTagName: DCRedirectionRoleTagValue}},
		DCRedirectionResetStickyTaskListScope:               {operation: "DCRedirectionResetStickyTaskList", tags: map[string]string{CadenceRoleTagName: DCRedirectionRoleTagValue}},
		DCRedirectionResetWorkflowExecutionScope:            {operation: "DCRedirectionResetWorkflowExecution", tags: map[string]string{CadenceRoleTagName: DCRedirectionRoleTagValue}},
		DCRedirectionRespondActivityTaskCanceledScope:       {operation: "DCRedirectionRespondActivityTaskCanceled", tags: map[string]string{CadenceRoleTagName: DCRedirectionRoleTagValue}},
		DCRedirectionRespondActivityTaskCanceledByIDScope:   {operation: "DCRedirectionRespondActivityTaskCanceledByID", tags: map[string]string{CadenceRoleTagName: DCRedirectionRoleTagValue}},
		DCRedirectionRespondActivityTaskCompletedScope:      {operation: "DCRedirectionRespondActivityTaskCompleted", tags: map[string]string{CadenceRoleTagName: DCRedirectionRoleTagValue}},
		DCRedirectionRespondActivityTaskCompletedByIDScope:  {operation: "DCRedirectionRespondActivityTaskCompletedByID", tags: map[string]string{CadenceRoleTagName: DCRedirectionRoleTagValue}},
		DCRedirectionRespondActivityTaskFailedScope:         {operation: "DCRedirectionRespondActivityTaskFailed", tags: map[string]string{CadenceRoleTagName: DCRedirectionRoleTagValue}},
		DCRedirectionRespondActivityTaskFailedByIDScope:     {operation: "DCRedirectionRespondActivityTaskFailedByID", tags: map[string]string{CadenceRoleTagName: DCRedirectionRoleTagValue}},
		DCRedirectionRespondDecisionTaskCompletedScope:      {operation: "DCRedirectionRespondDecisionTaskCompleted", tags: map[string]string{CadenceRoleTagName: DCRedirectionRoleTagValue}},
		DCRedirectionRespondDecisionTaskFailedScope:         {operation: "DCRedirectionRespondDecisionTaskFailed", tags: map[string]string{CadenceRoleTagName: DCRedirectionRoleTagValue}},
		DCRedirectionRespondQueryTaskCompletedScope:         {operation: "DCRedirectionRespondQueryTaskCompleted", tags: map[string]string{CadenceRoleTagName: DCRedirectionRoleTagValue}},
		DCRedirectionSignalWithStartWorkflowExecutionScope:  {operation: "DCRedirectionSignalWithStartWorkflowExecution", tags: map[string]string{CadenceRoleTagName: DCRedirectionRoleTagValue}},
		DCRedirectionSignalWorkflowExecutionScope:           {operation: "DCRedirectionSignalWorkflowExecution", tags: map[string]string{CadenceRoleTagName: DCRedirectionRoleTagValue}},
		DCRedirectionStartWorkflowExecutionScope:            {operation: "DCRedirectionStartWorkflowExecution", tags: map[string]string{CadenceRoleTagName: DCRedirectionRoleTagValue}},
		DCRedirectionTerminateWorkflowExecutionScope:        {operation: "DCRedirectionTerminateWorkflowExecution", tags: map[string]string{CadenceRoleTagName: DCRedirectionRoleTagValue}},
		DCRedirectionUpdateDomainScope:                      {operation: "DCRedirectionUpdateDomain", tags: map[string]string{CadenceRoleTagName: DCRedirectionRoleTagValue}},
		DCRedirectionListTaskListPartitionsScope:            {operation: "DCRedirectionListTaskListPartitions", tags: map[string]string{CadenceRoleTagName: DCRedirectionRoleTagValue}},

		MessagingClientPublishScope:      {operation: "MessagingClientPublish"},
		MessagingClientPublishBatchScope: {operation: "MessagingClientPublishBatch"},

		DomainCacheScope:                                      {operation: "DomainCache"},
		HistoryRereplicationByTransferTaskScope:               {operation: "HistoryRereplicationByTransferTask"},
		HistoryRereplicationByTimerTaskScope:                  {operation: "HistoryRereplicationByTimerTask"},
		HistoryRereplicationByHistoryReplicationScope:         {operation: "HistoryRereplicationByHistoryReplication"},
		HistoryRereplicationByHistoryMetadataReplicationScope: {operation: "HistoryRereplicationByHistoryMetadataReplication"},
		HistoryRereplicationByActivityReplicationScope:        {operation: "HistoryRereplicationByActivityReplication"},

		ElasticsearchRecordWorkflowExecutionStartedScope:           {operation: "RecordWorkflowExecutionStarted"},
		ElasticsearchRecordWorkflowExecutionClosedScope:            {operation: "RecordWorkflowExecutionClosed"},
		ElasticsearchUpsertWorkflowExecutionScope:                  {operation: "UpsertWorkflowExecution"},
		ElasticsearchListOpenWorkflowExecutionsScope:               {operation: "ListOpenWorkflowExecutions"},
		ElasticsearchListClosedWorkflowExecutionsScope:             {operation: "ListClosedWorkflowExecutions"},
		ElasticsearchListOpenWorkflowExecutionsByTypeScope:         {operation: "ListOpenWorkflowExecutionsByType"},
		ElasticsearchListClosedWorkflowExecutionsByTypeScope:       {operation: "ListClosedWorkflowExecutionsByType"},
		ElasticsearchListOpenWorkflowExecutionsByWorkflowIDScope:   {operation: "ListOpenWorkflowExecutionsByWorkflowID"},
		ElasticsearchListClosedWorkflowExecutionsByWorkflowIDScope: {operation: "ListClosedWorkflowExecutionsByWorkflowID"},
		ElasticsearchListClosedWorkflowExecutionsByStatusScope:     {operation: "ListClosedWorkflowExecutionsByStatus"},
		ElasticsearchGetClosedWorkflowExecutionScope:               {operation: "GetClosedWorkflowExecution"},
		ElasticsearchListWorkflowExecutionsScope:                   {operation: "ListWorkflowExecutions"},
		ElasticsearchScanWorkflowExecutionsScope:                   {operation: "ScanWorkflowExecutions"},
		ElasticsearchCountWorkflowExecutionsScope:                  {operation: "CountWorkflowExecutions"},
		ElasticsearchDeleteWorkflowExecutionsScope:                 {operation: "DeleteWorkflowExecution"},
		SequentialTaskProcessingScope:                              {operation: "SequentialTaskProcessing"},

		HistoryArchiverScope:    {operation: "HistoryArchiver"},
		VisibilityArchiverScope: {operation: "VisibilityArchiver"},

		BlobstoreClientUploadScope:          {operation: "BlobstoreClientUpload", tags: map[string]string{CadenceRoleTagName: BlobstoreRoleTagValue}},
		BlobstoreClientDownloadScope:        {operation: "BlobstoreClientDownload", tags: map[string]string{CadenceRoleTagName: BlobstoreRoleTagValue}},
		BlobstoreClientGetMetadataScope:     {operation: "BlobstoreClientGetMetadata", tags: map[string]string{CadenceRoleTagName: BlobstoreRoleTagValue}},
		BlobstoreClientExistsScope:          {operation: "BlobstoreClientExists", tags: map[string]string{CadenceRoleTagName: BlobstoreRoleTagValue}},
		BlobstoreClientDeleteScope:          {operation: "BlobstoreClientDelete", tags: map[string]string{CadenceRoleTagName: BlobstoreRoleTagValue}},
		BlobstoreClientDirectoryExistsScope: {operation: "BlobstoreClientDirectoryExists", tags: map[string]string{CadenceRoleTagName: BlobstoreRoleTagValue}},
	},
	// Frontend Scope Names
	Frontend: {
		// Admin API scope co-locates with with frontend
		AdminRemoveTaskScope:                       {operation: "AdminRemoveTask"},
		AdminCloseShardTaskScope:                   {operation: "AdminCloseShardTask"},
		AdminDescribeHistoryHostScope:              {operation: "DescribeHistoryHost"},
		AdminAddSearchAttributeScope:               {operation: "AddSearchAttribute"},
		AdminDescribeWorkflowExecutionScope:        {operation: "DescribeWorkflowExecution"},
		AdminGetWorkflowExecutionRawHistoryScope:   {operation: "GetWorkflowExecutionRawHistory"},
		AdminGetWorkflowExecutionRawHistoryV2Scope: {operation: "GetWorkflowExecutionRawHistoryV2"},
		AdminGetReplicationMessagesScope:           {operation: "GetReplicationMessages"},
		AdminGetDomainReplicationMessagesScope:     {operation: "GetDomainReplicationMessages"},
		AdminGetDLQReplicationMessagesScope:        {operation: "AdminGetDLQReplicationMessages"},
		AdminReapplyEventsScope:                    {operation: "ReapplyEvents"},

		FrontendStartWorkflowExecutionScope:           {operation: "StartWorkflowExecution"},
		FrontendPollForDecisionTaskScope:              {operation: "PollForDecisionTask"},
		FrontendPollForActivityTaskScope:              {operation: "PollForActivityTask"},
		FrontendRecordActivityTaskHeartbeatScope:      {operation: "RecordActivityTaskHeartbeat"},
		FrontendRecordActivityTaskHeartbeatByIDScope:  {operation: "RecordActivityTaskHeartbeatByID"},
		FrontendRespondDecisionTaskCompletedScope:     {operation: "RespondDecisionTaskCompleted"},
		FrontendRespondDecisionTaskFailedScope:        {operation: "RespondDecisionTaskFailed"},
		FrontendRespondQueryTaskCompletedScope:        {operation: "RespondQueryTaskCompleted"},
		FrontendRespondActivityTaskCompletedScope:     {operation: "RespondActivityTaskCompleted"},
		FrontendRespondActivityTaskFailedScope:        {operation: "RespondActivityTaskFailed"},
		FrontendRespondActivityTaskCanceledScope:      {operation: "RespondActivityTaskCanceled"},
		FrontendRespondActivityTaskCompletedByIDScope: {operation: "RespondActivityTaskCompletedByID"},
		FrontendRespondActivityTaskFailedByIDScope:    {operation: "RespondActivityTaskFailedByID"},
		FrontendRespondActivityTaskCanceledByIDScope:  {operation: "RespondActivityTaskCanceledByID"},
		FrontendGetWorkflowExecutionHistoryScope:      {operation: "GetWorkflowExecutionHistory"},
		FrontendGetWorkflowExecutionRawHistoryScope:   {operation: "GetWorkflowExecutionRawHistory"},
		FrontendSignalWorkflowExecutionScope:          {operation: "SignalWorkflowExecution"},
		FrontendSignalWithStartWorkflowExecutionScope: {operation: "SignalWithStartWorkflowExecution"},
		FrontendTerminateWorkflowExecutionScope:       {operation: "TerminateWorkflowExecution"},
		FrontendResetWorkflowExecutionScope:           {operation: "ResetWorkflowExecution"},
		FrontendRequestCancelWorkflowExecutionScope:   {operation: "RequestCancelWorkflowExecution"},
		FrontendListArchivedWorkflowExecutionsScope:   {operation: "ListArchivedWorkflowExecutions"},
		FrontendListOpenWorkflowExecutionsScope:       {operation: "ListOpenWorkflowExecutions"},
		FrontendListClosedWorkflowExecutionsScope:     {operation: "ListClosedWorkflowExecutions"},
		FrontendListWorkflowExecutionsScope:           {operation: "ListWorkflowExecutions"},
		FrontendScanWorkflowExecutionsScope:           {operation: "ScanWorkflowExecutions"},
		FrontendCountWorkflowExecutionsScope:          {operation: "CountWorkflowExecutions"},
		FrontendRegisterDomainScope:                   {operation: "RegisterDomain"},
		FrontendDescribeDomainScope:                   {operation: "DescribeDomain"},
		FrontendListDomainsScope:                      {operation: "ListDomain"},
		FrontendUpdateDomainScope:                     {operation: "UpdateDomain"},
		FrontendDeprecateDomainScope:                  {operation: "DeprecateDomain"},
		FrontendQueryWorkflowScope:                    {operation: "QueryWorkflow"},
		FrontendDescribeWorkflowExecutionScope:        {operation: "DescribeWorkflowExecution"},
		FrontendListTaskListPartitionsScope:           {operation: "FrontendListTaskListPartitions"},
		FrontendDescribeTaskListScope:                 {operation: "DescribeTaskList"},
		FrontendResetStickyTaskListScope:              {operation: "ResetStickyTaskList"},
		FrontendGetSearchAttributesScope:              {operation: "GetSearchAttributes"},
	},
	// History Scope Names
	History: {
		HistoryStartWorkflowExecutionScope:                     {operation: "StartWorkflowExecution"},
		HistoryRecordActivityTaskHeartbeatScope:                {operation: "RecordActivityTaskHeartbeat"},
		HistoryRespondDecisionTaskCompletedScope:               {operation: "RespondDecisionTaskCompleted"},
		HistoryRespondDecisionTaskFailedScope:                  {operation: "RespondDecisionTaskFailed"},
		HistoryRespondActivityTaskCompletedScope:               {operation: "RespondActivityTaskCompleted"},
		HistoryRespondActivityTaskFailedScope:                  {operation: "RespondActivityTaskFailed"},
		HistoryRespondActivityTaskCanceledScope:                {operation: "RespondActivityTaskCanceled"},
		HistoryGetMutableStateScope:                            {operation: "GetMutableState"},
		HistoryPollMutableStateScope:                           {operation: "PollMutableState"},
		HistoryResetStickyTaskListScope:                        {operation: "ResetStickyTaskListScope"},
		HistoryDescribeWorkflowExecutionScope:                  {operation: "DescribeWorkflowExecution"},
		HistoryRecordDecisionTaskStartedScope:                  {operation: "RecordDecisionTaskStarted"},
		HistoryRecordActivityTaskStartedScope:                  {operation: "RecordActivityTaskStarted"},
		HistorySignalWorkflowExecutionScope:                    {operation: "SignalWorkflowExecution"},
		HistorySignalWithStartWorkflowExecutionScope:           {operation: "SignalWithStartWorkflowExecution"},
		HistoryRemoveSignalMutableStateScope:                   {operation: "RemoveSignalMutableState"},
		HistoryTerminateWorkflowExecutionScope:                 {operation: "TerminateWorkflowExecution"},
		HistoryResetWorkflowExecutionScope:                     {operation: "ResetWorkflowExecution"},
		HistoryQueryWorkflowScope:                              {operation: "QueryWorkflow"},
		HistoryProcessDeleteHistoryEventScope:                  {operation: "ProcessDeleteHistoryEvent"},
		HistoryScheduleDecisionTaskScope:                       {operation: "ScheduleDecisionTask"},
		HistoryRecordChildExecutionCompletedScope:              {operation: "RecordChildExecutionCompleted"},
		HistoryRequestCancelWorkflowExecutionScope:             {operation: "RequestCancelWorkflowExecution"},
		HistoryReplicateEventsScope:                            {operation: "ReplicateEvents"},
		HistoryReplicateRawEventsScope:                         {operation: "ReplicateRawEvents"},
		HistoryReplicateEventsV2Scope:                          {operation: "ReplicateEventsV2"},
		HistorySyncShardStatusScope:                            {operation: "SyncShardStatus"},
		HistorySyncActivityScope:                               {operation: "SyncActivity"},
		HistoryDescribeMutableStateScope:                       {operation: "DescribeMutableState"},
		HistoryGetReplicationMessagesScope:                     {operation: "GetReplicationMessages"},
		HistoryGetDLQReplicationMessagesScope:                  {operation: "GetDLQReplicationMessages"},
		HistoryShardControllerScope:                            {operation: "ShardController"},
		HistoryReapplyEventsScope:                              {operation: "EventReapplication"},
		TransferQueueProcessorScope:                            {operation: "TransferQueueProcessor"},
		TransferActiveQueueProcessorScope:                      {operation: "TransferActiveQueueProcessor"},
		TransferStandbyQueueProcessorScope:                     {operation: "TransferStandbyQueueProcessor"},
		TransferActiveTaskActivityScope:                        {operation: "TransferActiveTaskActivity"},
		TransferActiveTaskDecisionScope:                        {operation: "TransferActiveTaskDecision"},
		TransferActiveTaskCloseExecutionScope:                  {operation: "TransferActiveTaskCloseExecution"},
		TransferActiveTaskCancelExecutionScope:                 {operation: "TransferActiveTaskCancelExecution"},
		TransferActiveTaskSignalExecutionScope:                 {operation: "TransferActiveTaskSignalExecution"},
		TransferActiveTaskStartChildExecutionScope:             {operation: "TransferActiveTaskStartChildExecution"},
		TransferActiveTaskRecordWorkflowStartedScope:           {operation: "TransferActiveTaskRecordWorkflowStarted"},
		TransferActiveTaskResetWorkflowScope:                   {operation: "TransferActiveTaskResetWorkflow"},
		TransferActiveTaskUpsertWorkflowSearchAttributesScope:  {operation: "TransferActiveTaskUpsertWorkflowSearchAttributes"},
		TransferStandbyTaskActivityScope:                       {operation: "TransferStandbyTaskActivity"},
		TransferStandbyTaskDecisionScope:                       {operation: "TransferStandbyTaskDecision"},
		TransferStandbyTaskCloseExecutionScope:                 {operation: "TransferStandbyTaskCloseExecution"},
		TransferStandbyTaskCancelExecutionScope:                {operation: "TransferStandbyTaskCancelExecution"},
		TransferStandbyTaskSignalExecutionScope:                {operation: "TransferStandbyTaskSignalExecution"},
		TransferStandbyTaskStartChildExecutionScope:            {operation: "TransferStandbyTaskStartChildExecution"},
		TransferStandbyTaskRecordWorkflowStartedScope:          {operation: "TransferStandbyTaskRecordWorkflowStarted"},
		TransferStandbyTaskResetWorkflowScope:                  {operation: "TransferStandbyTaskResetWorkflow"},
		TransferStandbyTaskUpsertWorkflowSearchAttributesScope: {operation: "TransferStandbyTaskUpsertWorkflowSearchAttributes"},
		TimerQueueProcessorScope:                               {operation: "TimerQueueProcessor"},
		TimerActiveQueueProcessorScope:                         {operation: "TimerActiveQueueProcessor"},
		TimerStandbyQueueProcessorScope:                        {operation: "TimerStandbyQueueProcessor"},
		TimerActiveTaskActivityTimeoutScope:                    {operation: "TimerActiveTaskActivityTimeout"},
		TimerActiveTaskDecisionTimeoutScope:                    {operation: "TimerActiveTaskDecisionTimeout"},
		TimerActiveTaskUserTimerScope:                          {operation: "TimerActiveTaskUserTimer"},
		TimerActiveTaskWorkflowTimeoutScope:                    {operation: "TimerActiveTaskWorkflowTimeout"},
		TimerActiveTaskActivityRetryTimerScope:                 {operation: "TimerActiveTaskActivityRetryTimer"},
		TimerActiveTaskWorkflowBackoffTimerScope:               {operation: "TimerActiveTaskWorkflowBackoffTimer"},
		TimerActiveTaskDeleteHistoryEventScope:                 {operation: "TimerActiveTaskDeleteHistoryEvent"},
		TimerStandbyTaskActivityTimeoutScope:                   {operation: "TimerStandbyTaskActivityTimeout"},
		TimerStandbyTaskDecisionTimeoutScope:                   {operation: "TimerStandbyTaskDecisionTimeout"},
		TimerStandbyTaskUserTimerScope:                         {operation: "TimerStandbyTaskUserTimer"},
		TimerStandbyTaskWorkflowTimeoutScope:                   {operation: "TimerStandbyTaskWorkflowTimeout"},
		TimerStandbyTaskActivityRetryTimerScope:                {operation: "TimerStandbyTaskActivityRetryTimer"},
		TimerStandbyTaskWorkflowBackoffTimerScope:              {operation: "TimerStandbyTaskWorkflowBackoffTimer"},
		TimerStandbyTaskDeleteHistoryEventScope:                {operation: "TimerStandbyTaskDeleteHistoryEvent"},
		HistoryEventNotificationScope:                          {operation: "HistoryEventNotification"},
		ReplicatorQueueProcessorScope:                          {operation: "ReplicatorQueueProcessor"},
		ReplicatorTaskHistoryScope:                             {operation: "ReplicatorTaskHistory"},
		ReplicatorTaskSyncActivityScope:                        {operation: "ReplicatorTaskSyncActivity"},
		ReplicateHistoryEventsScope:                            {operation: "ReplicateHistoryEvents"},
		ShardInfoScope:                                         {operation: "ShardInfo"},
		WorkflowContextScope:                                   {operation: "WorkflowContext"},
		HistoryCacheGetAndCreateScope:                          {operation: "HistoryCacheGetAndCreate", tags: map[string]string{CacheTypeTagName: MutableStateCacheTypeTagValue}},
		HistoryCacheGetOrCreateScope:                           {operation: "HistoryCacheGetOrCreate", tags: map[string]string{CacheTypeTagName: MutableStateCacheTypeTagValue}},
		HistoryCacheGetOrCreateCurrentScope:                    {operation: "HistoryCacheGetOrCreateCurrent", tags: map[string]string{CacheTypeTagName: MutableStateCacheTypeTagValue}},
		HistoryCacheGetCurrentExecutionScope:                   {operation: "HistoryCacheGetCurrentExecution", tags: map[string]string{CacheTypeTagName: MutableStateCacheTypeTagValue}},
		EventsCacheGetEventScope:                               {operation: "EventsCacheGetEvent", tags: map[string]string{CacheTypeTagName: EventsCacheTypeTagValue}},
		EventsCachePutEventScope:                               {operation: "EventsCachePutEvent", tags: map[string]string{CacheTypeTagName: EventsCacheTypeTagValue}},
		EventsCacheDeleteEventScope:                            {operation: "EventsCacheDeleteEvent", tags: map[string]string{CacheTypeTagName: EventsCacheTypeTagValue}},
		EventsCacheGetFromStoreScope:                           {operation: "EventsCacheGetFromStore", tags: map[string]string{CacheTypeTagName: EventsCacheTypeTagValue}},
		ExecutionSizeStatsScope:                                {operation: "ExecutionStats", tags: map[string]string{StatsTypeTagName: SizeStatsTypeTagValue}},
		ExecutionCountStatsScope:                               {operation: "ExecutionStats", tags: map[string]string{StatsTypeTagName: CountStatsTypeTagValue}},
		SessionSizeStatsScope:                                  {operation: "SessionStats", tags: map[string]string{StatsTypeTagName: SizeStatsTypeTagValue}},
		SessionCountStatsScope:                                 {operation: "SessionStats", tags: map[string]string{StatsTypeTagName: CountStatsTypeTagValue}},
		WorkflowCompletionStatsScope:                           {operation: "CompletionStats", tags: map[string]string{StatsTypeTagName: CountStatsTypeTagValue}},
		ArchiverClientScope:                                    {operation: "ArchiverClient"},
		ReplicationTaskFetcherScope:                            {operation: "ReplicationTaskFetcher"},
		ReplicationTaskCleanupScope:                            {operation: "ReplicationTaskCleanup"},
	},
	// Matching Scope Names
	Matching: {
		MatchingPollForDecisionTaskScope:       {operation: "PollForDecisionTask"},
		MatchingPollForActivityTaskScope:       {operation: "PollForActivityTask"},
		MatchingAddActivityTaskScope:           {operation: "AddActivityTask"},
		MatchingAddDecisionTaskScope:           {operation: "AddDecisionTask"},
		MatchingTaskListMgrScope:               {operation: "TaskListMgr"},
		MatchingQueryWorkflowScope:             {operation: "QueryWorkflow"},
		MatchingRespondQueryTaskCompletedScope: {operation: "RespondQueryTaskCompleted"},
		MatchingCancelOutstandingPollScope:     {operation: "CancelOutstandingPoll"},
		MatchingDescribeTaskListScope:          {operation: "DescribeTaskList"},
		MatchingListTaskListPartitionsScope:    {operation: "ListTaskListPartitions"},
	},
	// Worker Scope Names
	Worker: {
		ReplicatorScope:                        {operation: "Replicator"},
		DomainReplicationTaskScope:             {operation: "DomainReplicationTask"},
		HistoryReplicationTaskScope:            {operation: "HistoryReplicationTask"},
		HistoryMetadataReplicationTaskScope:    {operation: "HistoryMetadataReplicationTask"},
		HistoryReplicationV2TaskScope:          {operation: "HistoryReplicationV2Task"},
		SyncShardTaskScope:                     {operation: "SyncShardTask"},
		SyncActivityTaskScope:                  {operation: "SyncActivityTask"},
		ESProcessorScope:                       {operation: "ESProcessor"},
		IndexProcessorScope:                    {operation: "IndexProcessor"},
		ArchiverDeleteHistoryActivityScope:     {operation: "ArchiverDeleteHistoryActivity"},
		ArchiverUploadHistoryActivityScope:     {operation: "ArchiverUploadHistoryActivity"},
		ArchiverArchiveVisibilityActivityScope: {operation: "ArchiverArchiveVisibilityActivity"},
		ArchiverScope:                          {operation: "Archiver"},
		ArchiverPumpScope:                      {operation: "ArchiverPump"},
		ArchiverArchivalWorkflowScope:          {operation: "ArchiverArchivalWorkflow"},
		TaskListScavengerScope:                 {operation: "tasklistscavenger"},
		HistoryScavengerScope:                  {operation: "historyscavenger"},
		BatcherScope:                           {operation: "batcher"},
		ParentClosePolicyProcessorScope:        {operation: "ParentClosePolicyProcessor"},
	},
}

// Common Metrics enum
const (
	CadenceRequests = iota
	CadenceFailures
	CadenceCriticalFailures
	CadenceLatency
	CadenceErrBadRequestCounter
	CadenceErrDomainNotActiveCounter
	CadenceErrServiceBusyCounter
	CadenceErrEntityNotExistsCounter
	CadenceErrExecutionAlreadyStartedCounter
	CadenceErrDomainAlreadyExistsCounter
	CadenceErrCancellationAlreadyRequestedCounter
	CadenceErrQueryFailedCounter
	CadenceErrLimitExceededCounter
	CadenceErrContextTimeoutCounter
	CadenceErrRetryTaskCounter
	CadenceErrBadBinaryCounter
	CadenceErrClientVersionNotSupportedCounter
	CadenceErrIncompleteHistoryCounter
	PersistenceRequests
	PersistenceFailures
	PersistenceLatency
	PersistenceErrShardExistsCounter
	PersistenceErrShardOwnershipLostCounter
	PersistenceErrConditionFailedCounter
	PersistenceErrCurrentWorkflowConditionFailedCounter
	PersistenceErrTimeoutCounter
	PersistenceErrBusyCounter
	PersistenceErrEntityNotExistsCounter
	PersistenceErrExecutionAlreadyStartedCounter
	PersistenceErrDomainAlreadyExistsCounter
	PersistenceErrBadRequestCounter
	PersistenceSampledCounter

	CadenceClientRequests
	CadenceClientFailures
	CadenceClientLatency

	CadenceDcRedirectionClientRequests
	CadenceDcRedirectionClientFailures
	CadenceDcRedirectionClientLatency

	DomainCachePrepareCallbacksLatency
	DomainCacheCallbacksLatency

	HistorySize
	HistoryCount
	EventBlobSize

	ArchivalConfigFailures

	ElasticsearchRequests
	ElasticsearchFailures
	ElasticsearchLatency
	ElasticsearchErrBadRequestCounter
	ElasticsearchErrBusyCounter

	SequentialTaskSubmitRequest
	SequentialTaskSubmitRequestTaskQueueExist
	SequentialTaskSubmitRequestTaskQueueMissing
	SequentialTaskSubmitLatency
	SequentialTaskQueueSize
	SequentialTaskQueueProcessingLatency
	SequentialTaskTaskProcessingLatency

	HistoryArchiverArchiveNonRetryableErrorCount
	HistoryArchiverArchiveTransientErrorCount
	HistoryArchiverArchiveSuccessCount
	HistoryArchiverHistoryMutatedCount
	HistoryArchiverTotalUploadSize
	HistoryArchiverHistorySize

	// The following metrics are only used by internal history archiver implemention.
	// TODO: move them to internal repo once cadence plugin model is in place.
	HistoryArchiverBlobExistsCount
	HistoryArchiverBlobSize
	HistoryArchiverRunningDeterministicConstructionCheckCount
	HistoryArchiverDeterministicConstructionCheckFailedCount
	HistoryArchiverRunningBlobIntegrityCheckCount
	HistoryArchiverBlobIntegrityCheckFailedCount
	HistoryArchiverDuplicateArchivalsCount

	VisibilityArchiverArchiveNonRetryableErrorCount
	VisibilityArchiverArchiveTransientErrorCount
	VisibilityArchiveSuccessCount

	MatchingClientForwardedCounter
	MatchingClientInvalidTaskListName

	DomainReplicationTaskAckLevel

	NumCommonMetrics // Needs to be last on this list for iota numbering
)

// History Metrics enum
const (
	TaskRequests = iota + NumCommonMetrics
	TaskLatency
	TaskFailures
	TaskDiscarded
	TaskAttemptTimer
	TaskStandbyRetryCounter
	TaskNotActiveCounter
	TaskLimitExceededCounter
	TaskBatchCompleteCounter
	TaskProcessingLatency
	TaskQueueLatency

	AckLevelUpdateCounter
	AckLevelUpdateFailedCounter
	DecisionTypeScheduleActivityCounter
	DecisionTypeCompleteWorkflowCounter
	DecisionTypeFailWorkflowCounter
	DecisionTypeCancelWorkflowCounter
	DecisionTypeStartTimerCounter
	DecisionTypeCancelActivityCounter
	DecisionTypeCancelTimerCounter
	DecisionTypeRecordMarkerCounter
	DecisionTypeCancelExternalWorkflowCounter
	DecisionTypeChildWorkflowCounter
	DecisionTypeContinueAsNewCounter
	DecisionTypeSignalExternalWorkflowCounter
	DecisionTypeUpsertWorkflowSearchAttributesCounter
	EmptyCompletionDecisionsCounter
	MultipleCompletionDecisionsCounter
	FailedDecisionsCounter
	StaleMutableStateCounter
	AutoResetPointsLimitExceededCounter
	AutoResetPointCorruptionCounter
	ConcurrencyUpdateFailureCounter
	CadenceErrEventAlreadyStartedCounter
	CadenceErrShardOwnershipLostCounter
	HeartbeatTimeoutCounter
	ScheduleToStartTimeoutCounter
	StartToCloseTimeoutCounter
	ScheduleToCloseTimeoutCounter
	NewTimerCounter
	NewTimerNotifyCounter
	AcquireShardsCounter
	AcquireShardsLatency
	ShardClosedCounter
	ShardItemCreatedCounter
	ShardItemRemovedCounter
	ShardItemAcquisitionLatency
	ShardInfoReplicationPendingTasksTimer
	ShardInfoTransferActivePendingTasksTimer
	ShardInfoTransferStandbyPendingTasksTimer
	ShardInfoTimerActivePendingTasksTimer
	ShardInfoTimerStandbyPendingTasksTimer
	ShardInfoReplicationLagTimer
	ShardInfoTransferLagTimer
	ShardInfoTimerLagTimer
	ShardInfoTransferDiffTimer
	ShardInfoTimerDiffTimer
	ShardInfoTransferFailoverInProgressTimer
	ShardInfoTimerFailoverInProgressTimer
	ShardInfoTransferFailoverLatencyTimer
	ShardInfoTimerFailoverLatencyTimer
	SyncShardFromRemoteCounter
	SyncShardFromRemoteFailure
	MembershipChangedCounter
	NumShardsGauge
	GetEngineForShardErrorCounter
	GetEngineForShardLatency
	RemoveEngineForShardLatency
	CompleteDecisionWithStickyEnabledCounter
	CompleteDecisionWithStickyDisabledCounter
	DecisionHeartbeatTimeoutCounter
	HistoryEventNotificationQueueingLatency
	HistoryEventNotificationFanoutLatency
	HistoryEventNotificationInFlightMessageGauge
	HistoryEventNotificationFailDeliveryCount
	EmptyReplicationEventsCounter
	DuplicateReplicationEventsCounter
	StaleReplicationEventsCounter
	ReplicationEventsSizeTimer
	BufferReplicationTaskTimer
	UnbufferReplicationTaskTimer
	HistoryConflictsCounter
	CompleteTaskFailedCounter
	CacheRequests
	CacheFailures
	CacheLatency
	CacheMissCounter
	AcquireLockFailedCounter
	WorkflowContextCleared
	MutableStateSize
	ExecutionInfoSize
	ActivityInfoSize
	TimerInfoSize
	ChildInfoSize
	SignalInfoSize
	BufferedEventsSize
	ActivityInfoCount
	TimerInfoCount
	ChildInfoCount
	SignalInfoCount
	RequestCancelInfoCount
	BufferedEventsCount
	DeleteActivityInfoCount
	DeleteTimerInfoCount
	DeleteChildInfoCount
	DeleteSignalInfoCount
	DeleteRequestCancelInfoCount
	WorkflowRetryBackoffTimerCount
	WorkflowCronBackoffTimerCount
	WorkflowCleanupDeleteCount
	WorkflowCleanupArchiveCount
	WorkflowCleanupNopCount
	WorkflowCleanupDeleteHistoryInlineCount
	WorkflowSuccessCount
	WorkflowCancelCount
	WorkflowFailedCount
	WorkflowTimeoutCount
	WorkflowTerminateCount
	ArchiverClientSendSignalCount
	ArchiverClientSendSignalFailureCount
	ArchiverClientHistoryRequestCount
	ArchiverClientHistoryInlineArchiveAttemptCount
	ArchiverClientHistoryInlineArchiveFailureCount
	ArchiverClientVisibilityRequestCount
	ArchiverClientVisibilityInlineArchiveAttemptCount
	ArchiverClientVisibilityInlineArchiveFailureCount
	LastRetrievedMessageID
	LastProcessedMessageID
	ReplicationTasksApplied
	ReplicationTasksFailed
	ReplicationTasksLag
	ReplicationTasksFetched
	ReplicationTasksReturned
	ReplicationDLQFailed
	GetReplicationMessagesForShardLatency
	GetDLQReplicationMessagesLatency
	EventReapplySkippedCount
	DirectQueryDispatchLatency
	DirectQueryDispatchStickyLatency
	DirectQueryDispatchNonStickyLatency
	DirectQueryDispatchStickySuccessCount
	DirectQueryDispatchNonStickySuccessCount
	DirectQueryDispatchClearStickinessLatency
	DirectQueryDispatchClearStickinessSuccessCount
	DirectQueryDispatchTimeoutBeforeNonStickyCount
	DecisionTaskQueryLatency
	ConsistentQueryTimeoutCount
	QueryBeforeFirstDecisionCount
	QueryBufferExceededCount
	QueryRegistryInvalidStateCount
	WorkerNotSupportsConsistentQueryCount
	DecisionStartToCloseTimeoutOverrideCount
	ReplicationTaskCleanupCount
	ReplicationTaskCleanupFailure
	MutableStateChecksumMismatch
	MutableStateChecksumInvalidated

	NumHistoryMetrics
)

// Matching metrics enum
const (
	PollSuccessCounter = iota + NumCommonMetrics
	PollTimeoutCounter
	PollSuccessWithSyncCounter
	LeaseRequestCounter
	LeaseFailureCounter
	ConditionFailedErrorCounter
	RespondQueryTaskFailedCounter
	SyncThrottleCounter
	BufferThrottleCounter
	SyncMatchLatency
	AsyncMatchLatency
	ExpiredTasksCounter
	ForwardedCounter
	ForwardTaskCalls
	ForwardTaskErrors
	ForwardTaskLatency
	ForwardQueryCalls
	ForwardQueryErrors
	ForwardQueryLatency
	ForwardPollCalls
	ForwardPollErrors
	ForwardPollLatency
	LocalToLocalMatchCounter
	LocalToRemoteMatchCounter
	RemoteToLocalMatchCounter
	RemoteToRemoteMatchCounter

	NumMatchingMetrics
)

// Worker metrics enum
const (
	ReplicatorMessages = iota + NumCommonMetrics
	ReplicatorFailures
	ReplicatorMessagesDropped
	ReplicatorLatency
	ReplicatorDLQFailures
	ESProcessorRequests
	ESProcessorRetries
	ESProcessorFailures
	ESProcessorCorruptedData
	ESProcessorProcessMsgLatency
	IndexProcessorCorruptedData
	IndexProcessorProcessMsgLatency
	ArchiverNonRetryableErrorCount
	ArchiverStartedCount
	ArchiverStoppedCount
	ArchiverCoroutineStartedCount
	ArchiverCoroutineStoppedCount
	ArchiverHandleHistoryRequestLatency
	ArchiverHandleVisibilityRequestLatency
	ArchiverUploadWithRetriesLatency
	ArchiverDeleteWithRetriesLatency
	ArchiverUploadFailedAllRetriesCount
	ArchiverUploadSuccessCount
	ArchiverDeleteFailedAllRetriesCount
	ArchiverDeleteSuccessCount
	ArchiverHandleVisibilityFailedAllRetiresCount
	ArchiverHandleVisibilitySuccessCount
	ArchiverBacklogSizeGauge
	ArchiverPumpTimeoutCount
	ArchiverPumpSignalThresholdCount
	ArchiverPumpTimeoutWithoutSignalsCount
	ArchiverPumpSignalChannelClosedCount
	ArchiverWorkflowStartedCount
	ArchiverNumPumpedRequestsCount
	ArchiverNumHandledRequestsCount
	ArchiverPumpedNotEqualHandledCount
	ArchiverHandleAllRequestsLatency
	ArchiverWorkflowStoppingCount
	TaskProcessedCount
	TaskDeletedCount
	TaskListProcessedCount
	TaskListDeletedCount
	TaskListOutstandingCount
	StartedCount
	StoppedCount
	ExecutorTasksDeferredCount
	ExecutorTasksDroppedCount
	BatcherProcessorSuccess
	BatcherProcessorFailures
	HistoryScavengerSuccessCount
	HistoryScavengerErrorCount
	HistoryScavengerSkipCount
	ParentClosePolicyProcessorSuccess
	ParentClosePolicyProcessorFailures

	NumWorkerMetrics
)

// MetricDefs record the metrics for all services
var MetricDefs = map[ServiceIdx]map[int]metricDefinition{
	Common: {
		CadenceRequests:                                     {metricName: "cadence_requests", metricType: Counter},
		CadenceFailures:                                     {metricName: "cadence_errors", metricType: Counter},
		CadenceCriticalFailures:                             {metricName: "cadence_errors_critical", metricType: Counter},
		CadenceLatency:                                      {metricName: "cadence_latency", metricType: Timer},
		CadenceErrBadRequestCounter:                         {metricName: "cadence_errors_bad_request", metricType: Counter},
		CadenceErrDomainNotActiveCounter:                    {metricName: "cadence_errors_domain_not_active", metricType: Counter},
		CadenceErrServiceBusyCounter:                        {metricName: "cadence_errors_service_busy", metricType: Counter},
		CadenceErrEntityNotExistsCounter:                    {metricName: "cadence_errors_entity_not_exists", metricType: Counter},
		CadenceErrExecutionAlreadyStartedCounter:            {metricName: "cadence_errors_execution_already_started", metricType: Counter},
		CadenceErrDomainAlreadyExistsCounter:                {metricName: "cadence_errors_domain_already_exists", metricType: Counter},
		CadenceErrCancellationAlreadyRequestedCounter:       {metricName: "cadence_errors_cancellation_already_requested", metricType: Counter},
		CadenceErrQueryFailedCounter:                        {metricName: "cadence_errors_query_failed", metricType: Counter},
		CadenceErrLimitExceededCounter:                      {metricName: "cadence_errors_limit_exceeded", metricType: Counter},
		CadenceErrContextTimeoutCounter:                     {metricName: "cadence_errors_context_timeout", metricType: Counter},
		CadenceErrRetryTaskCounter:                          {metricName: "cadence_errors_retry_task", metricType: Counter},
		CadenceErrBadBinaryCounter:                          {metricName: "cadence_errors_bad_binary", metricType: Counter},
		CadenceErrClientVersionNotSupportedCounter:          {metricName: "cadence_errors_client_version_not_supported", metricType: Counter},
		CadenceErrIncompleteHistoryCounter:                  {metricName: "cadence_errors_incomplete_history", metricType: Counter},
		PersistenceRequests:                                 {metricName: "persistence_requests", metricType: Counter},
		PersistenceFailures:                                 {metricName: "persistence_errors", metricType: Counter},
		PersistenceLatency:                                  {metricName: "persistence_latency", metricType: Timer},
		PersistenceErrShardExistsCounter:                    {metricName: "persistence_errors_shard_exists", metricType: Counter},
		PersistenceErrShardOwnershipLostCounter:             {metricName: "persistence_errors_shard_ownership_lost", metricType: Counter},
		PersistenceErrConditionFailedCounter:                {metricName: "persistence_errors_condition_failed", metricType: Counter},
		PersistenceErrCurrentWorkflowConditionFailedCounter: {metricName: "persistence_errors_current_workflow_condition_failed", metricType: Counter},
		PersistenceErrTimeoutCounter:                        {metricName: "persistence_errors_timeout", metricType: Counter},
		PersistenceErrBusyCounter:                           {metricName: "persistence_errors_busy", metricType: Counter},
		PersistenceErrEntityNotExistsCounter:                {metricName: "persistence_errors_entity_not_exists", metricType: Counter},
		PersistenceErrExecutionAlreadyStartedCounter:        {metricName: "persistence_errors_execution_already_started", metricType: Counter},
		PersistenceErrDomainAlreadyExistsCounter:            {metricName: "persistence_errors_domain_already_exists", metricType: Counter},
		PersistenceErrBadRequestCounter:                     {metricName: "persistence_errors_bad_request", metricType: Counter},
		PersistenceSampledCounter:                           {metricName: "persistence_sampled", metricType: Counter},
		CadenceClientRequests:                               {metricName: "cadence_client_requests", metricType: Counter},
		CadenceClientFailures:                               {metricName: "cadence_client_errors", metricType: Counter},
		CadenceClientLatency:                                {metricName: "cadence_client_latency", metricType: Timer},
		CadenceDcRedirectionClientRequests:                  {metricName: "cadence_client_requests_redirection", metricType: Counter},
		CadenceDcRedirectionClientFailures:                  {metricName: "cadence_client_errors_redirection", metricType: Counter},
		CadenceDcRedirectionClientLatency:                   {metricName: "cadence_client_latency_redirection", metricType: Timer},
		DomainCachePrepareCallbacksLatency:                  {metricName: "domain_cache_prepare_callbacks_latency", metricType: Timer},
		DomainCacheCallbacksLatency:                         {metricName: "domain_cache_callbacks_latency", metricType: Timer},
		HistorySize:                                         {metricName: "history_size", metricType: Timer},
		HistoryCount:                                        {metricName: "history_count", metricType: Timer},
		EventBlobSize:                                       {metricName: "event_blob_size", metricType: Timer},
		ArchivalConfigFailures:                              {metricName: "archivalconfig_failures", metricType: Counter},
		ElasticsearchRequests:                               {metricName: "elasticsearch_requests", metricType: Counter},
		ElasticsearchFailures:                               {metricName: "elasticsearch_errors", metricType: Counter},
		ElasticsearchLatency:                                {metricName: "elasticsearch_latency", metricType: Timer},
		ElasticsearchErrBadRequestCounter:                   {metricName: "elasticsearch_errors_bad_request", metricType: Counter},
		ElasticsearchErrBusyCounter:                         {metricName: "elasticsearch_errors_busy", metricType: Counter},
		SequentialTaskSubmitRequest:                         {metricName: "sequentialtask_submit_request", metricType: Counter},
		SequentialTaskSubmitRequestTaskQueueExist:           {metricName: "sequentialtask_submit_request_taskqueue_exist", metricType: Counter},
		SequentialTaskSubmitRequestTaskQueueMissing:         {metricName: "sequentialtask_submit_request_taskqueue_missing", metricType: Counter},
		SequentialTaskSubmitLatency:                         {metricName: "sequentialtask_submit_latency", metricType: Timer},
		SequentialTaskQueueSize:                             {metricName: "sequentialtask_queue_size", metricType: Timer},
		SequentialTaskQueueProcessingLatency:                {metricName: "sequentialtask_queue_processing_latency", metricType: Timer},
		SequentialTaskTaskProcessingLatency:                 {metricName: "sequentialtask_task_processing_latency", metricType: Timer},

		HistoryArchiverArchiveNonRetryableErrorCount:              {metricName: "history_archiver_archive_non_retryable_error", metricType: Counter},
		HistoryArchiverArchiveTransientErrorCount:                 {metricName: "history_archiver_archive_transient_error", metricType: Counter},
		HistoryArchiverArchiveSuccessCount:                        {metricName: "history_archiver_archive_success", metricType: Counter},
		HistoryArchiverHistoryMutatedCount:                        {metricName: "history_archiver_history_mutated", metricType: Counter},
		HistoryArchiverTotalUploadSize:                            {metricName: "history_archiver_total_upload_size", metricType: Timer},
		HistoryArchiverHistorySize:                                {metricName: "history_archiver_history_size", metricType: Timer},
		HistoryArchiverBlobExistsCount:                            {metricName: "history_archiver_blob_exists", metricType: Counter},
		HistoryArchiverBlobSize:                                   {metricName: "history_archiver_blob_size", metricType: Timer},
		HistoryArchiverRunningDeterministicConstructionCheckCount: {metricName: "history_archiver_running_deterministic_construction_check", metricType: Counter},
		HistoryArchiverDeterministicConstructionCheckFailedCount:  {metricName: "history_archiver_deterministic_construction_check_failed", metricType: Counter},
		HistoryArchiverRunningBlobIntegrityCheckCount:             {metricName: "history_archiver_running_blob_integrity_check", metricType: Counter},
		HistoryArchiverBlobIntegrityCheckFailedCount:              {metricName: "history_archiver_blob_integrity_check_failed", metricType: Counter},
		HistoryArchiverDuplicateArchivalsCount:                    {metricName: "history_archiver_duplicate_archivals", metricType: Counter},
		VisibilityArchiverArchiveNonRetryableErrorCount:           {metricName: "visibility_archiver_archive_non_retryable_error", metricType: Counter},
		VisibilityArchiverArchiveTransientErrorCount:              {metricName: "visibility_archiver_archive_transient_error", metricType: Counter},
		VisibilityArchiveSuccessCount:                             {metricName: "visibility_archiver_archive_success", metricType: Counter},
		MatchingClientForwardedCounter:                            {metricName: "forwarded", metricType: Counter},
		MatchingClientInvalidTaskListName:                         {metricName: "invalid_task_list_name", metricType: Counter},

		DomainReplicationTaskAckLevel: {metricName: "domain_replication_task_ack_level", metricType: Gauge},
	},
	History: {
		TaskRequests:                                      {metricName: "task_requests", metricType: Counter},
		TaskLatency:                                       {metricName: "task_latency", metricType: Timer},
		TaskAttemptTimer:                                  {metricName: "task_attempt", metricType: Timer},
		TaskFailures:                                      {metricName: "task_errors", metricType: Counter},
		TaskDiscarded:                                     {metricName: "task_errors_discarded", metricType: Counter},
		TaskStandbyRetryCounter:                           {metricName: "task_errors_standby_retry_counter", metricType: Counter},
		TaskNotActiveCounter:                              {metricName: "task_errors_not_active_counter", metricType: Counter},
		TaskLimitExceededCounter:                          {metricName: "task_errors_limit_exceeded_counter", metricType: Counter},
		TaskProcessingLatency:                             {metricName: "task_latency_processing", metricType: Timer},
		TaskQueueLatency:                                  {metricName: "task_latency_queue", metricType: Timer},
		TaskBatchCompleteCounter:                          {metricName: "task_batch_complete_counter", metricType: Counter},
		AckLevelUpdateCounter:                             {metricName: "ack_level_update", metricType: Counter},
		AckLevelUpdateFailedCounter:                       {metricName: "ack_level_update_failed", metricType: Counter},
		DecisionTypeScheduleActivityCounter:               {metricName: "schedule_activity_decision", metricType: Counter},
		DecisionTypeCompleteWorkflowCounter:               {metricName: "complete_workflow_decision", metricType: Counter},
		DecisionTypeFailWorkflowCounter:                   {metricName: "fail_workflow_decision", metricType: Counter},
		DecisionTypeCancelWorkflowCounter:                 {metricName: "cancel_workflow_decision", metricType: Counter},
		DecisionTypeStartTimerCounter:                     {metricName: "start_timer_decision", metricType: Counter},
		DecisionTypeCancelActivityCounter:                 {metricName: "cancel_activity_decision", metricType: Counter},
		DecisionTypeCancelTimerCounter:                    {metricName: "cancel_timer_decision", metricType: Counter},
		DecisionTypeRecordMarkerCounter:                   {metricName: "record_marker_decision", metricType: Counter},
		DecisionTypeCancelExternalWorkflowCounter:         {metricName: "cancel_external_workflow_decision", metricType: Counter},
		DecisionTypeContinueAsNewCounter:                  {metricName: "continue_as_new_decision", metricType: Counter},
		DecisionTypeSignalExternalWorkflowCounter:         {metricName: "signal_external_workflow_decision", metricType: Counter},
		DecisionTypeUpsertWorkflowSearchAttributesCounter: {metricName: "upsert_workflow_search_attributes_decision", metricType: Counter},
		DecisionTypeChildWorkflowCounter:                  {metricName: "child_workflow_decision", metricType: Counter},
		EmptyCompletionDecisionsCounter:                   {metricName: "empty_completion_decisions", metricType: Counter},
		MultipleCompletionDecisionsCounter:                {metricName: "multiple_completion_decisions", metricType: Counter},
		FailedDecisionsCounter:                            {metricName: "failed_decisions", metricType: Counter},
		StaleMutableStateCounter:                          {metricName: "stale_mutable_state", metricType: Counter},
		AutoResetPointsLimitExceededCounter:               {metricName: "auto_reset_points_exceed_limit", metricType: Counter},
		AutoResetPointCorruptionCounter:                   {metricName: "auto_reset_point_corruption", metricType: Counter},
		ConcurrencyUpdateFailureCounter:                   {metricName: "concurrency_update_failure", metricType: Counter},
		CadenceErrShardOwnershipLostCounter:               {metricName: "cadence_errors_shard_ownership_lost", metricType: Counter},
		CadenceErrEventAlreadyStartedCounter:              {metricName: "cadence_errors_event_already_started", metricType: Counter},
		HeartbeatTimeoutCounter:                           {metricName: "heartbeat_timeout", metricType: Counter},
		ScheduleToStartTimeoutCounter:                     {metricName: "schedule_to_start_timeout", metricType: Counter},
		StartToCloseTimeoutCounter:                        {metricName: "start_to_close_timeout", metricType: Counter},
		ScheduleToCloseTimeoutCounter:                     {metricName: "schedule_to_close_timeout", metricType: Counter},
		NewTimerCounter:                                   {metricName: "new_timer", metricType: Counter},
		NewTimerNotifyCounter:                             {metricName: "new_timer_notifications", metricType: Counter},
		AcquireShardsCounter:                              {metricName: "acquire_shards_count", metricType: Counter},
		AcquireShardsLatency:                              {metricName: "acquire_shards_latency", metricType: Timer},
		ShardClosedCounter:                                {metricName: "shard_closed_count", metricType: Counter},
		ShardItemCreatedCounter:                           {metricName: "sharditem_created_count", metricType: Counter},
		ShardItemRemovedCounter:                           {metricName: "sharditem_removed_count", metricType: Counter},
		ShardItemAcquisitionLatency:                       {metricName: "sharditem_acquisition_latency", metricType: Timer},
		ShardInfoReplicationPendingTasksTimer:             {metricName: "shardinfo_replication_pending_task", metricType: Timer},
		ShardInfoTransferActivePendingTasksTimer:          {metricName: "shardinfo_transfer_active_pending_task", metricType: Timer},
		ShardInfoTransferStandbyPendingTasksTimer:         {metricName: "shardinfo_transfer_standby_pending_task", metricType: Timer},
		ShardInfoTimerActivePendingTasksTimer:             {metricName: "shardinfo_timer_active_pending_task", metricType: Timer},
		ShardInfoTimerStandbyPendingTasksTimer:            {metricName: "shardinfo_timer_standby_pending_task", metricType: Timer},
		ShardInfoReplicationLagTimer:                      {metricName: "shardinfo_replication_lag", metricType: Timer},
		ShardInfoTransferLagTimer:                         {metricName: "shardinfo_transfer_lag", metricType: Timer},
		ShardInfoTimerLagTimer:                            {metricName: "shardinfo_timer_lag", metricType: Timer},
		ShardInfoTransferDiffTimer:                        {metricName: "shardinfo_transfer_diff", metricType: Timer},
		ShardInfoTimerDiffTimer:                           {metricName: "shardinfo_timer_diff", metricType: Timer},
		ShardInfoTransferFailoverInProgressTimer:          {metricName: "shardinfo_transfer_failover_in_progress", metricType: Timer},
		ShardInfoTimerFailoverInProgressTimer:             {metricName: "shardinfo_timer_failover_in_progress", metricType: Timer},
		ShardInfoTransferFailoverLatencyTimer:             {metricName: "shardinfo_transfer_failover_latency", metricType: Timer},
		ShardInfoTimerFailoverLatencyTimer:                {metricName: "shardinfo_timer_failover_latency", metricType: Timer},
		SyncShardFromRemoteCounter:                        {metricName: "syncshard_remote_count", metricType: Counter},
		SyncShardFromRemoteFailure:                        {metricName: "syncshard_remote_failed", metricType: Counter},
		MembershipChangedCounter:                          {metricName: "membership_changed_count", metricType: Counter},
		NumShardsGauge:                                    {metricName: "numshards_gauge", metricType: Gauge},
		GetEngineForShardErrorCounter:                     {metricName: "get_engine_for_shard_errors", metricType: Counter},
		GetEngineForShardLatency:                          {metricName: "get_engine_for_shard_latency", metricType: Timer},
		RemoveEngineForShardLatency:                       {metricName: "remove_engine_for_shard_latency", metricType: Timer},
		CompleteDecisionWithStickyEnabledCounter:          {metricName: "complete_decision_sticky_enabled_count", metricType: Counter},
		CompleteDecisionWithStickyDisabledCounter:         {metricName: "complete_decision_sticky_disabled_count", metricType: Counter},
		DecisionHeartbeatTimeoutCounter:                   {metricName: "decision_heartbeat_timeout_count", metricType: Counter},
		HistoryEventNotificationQueueingLatency:           {metricName: "history_event_notification_queueing_latency", metricType: Timer},
		HistoryEventNotificationFanoutLatency:             {metricName: "history_event_notification_fanout_latency", metricType: Timer},
		HistoryEventNotificationInFlightMessageGauge:      {metricName: "history_event_notification_inflight_message_gauge", metricType: Gauge},
		HistoryEventNotificationFailDeliveryCount:         {metricName: "history_event_notification_fail_delivery_count", metricType: Counter},
		EmptyReplicationEventsCounter:                     {metricName: "empty_replication_events", metricType: Counter},
		DuplicateReplicationEventsCounter:                 {metricName: "duplicate_replication_events", metricType: Counter},
		StaleReplicationEventsCounter:                     {metricName: "stale_replication_events", metricType: Counter},
		ReplicationEventsSizeTimer:                        {metricName: "replication_events_size", metricType: Timer},
		BufferReplicationTaskTimer:                        {metricName: "buffer_replication_tasks", metricType: Timer},
		UnbufferReplicationTaskTimer:                      {metricName: "unbuffer_replication_tasks", metricType: Timer},
		HistoryConflictsCounter:                           {metricName: "history_conflicts", metricType: Counter},
		CompleteTaskFailedCounter:                         {metricName: "complete_task_fail_count", metricType: Counter},
		CacheRequests:                                     {metricName: "cache_requests", metricType: Counter},
		CacheFailures:                                     {metricName: "cache_errors", metricType: Counter},
		CacheLatency:                                      {metricName: "cache_latency", metricType: Timer},
		CacheMissCounter:                                  {metricName: "cache_miss", metricType: Counter},
		AcquireLockFailedCounter:                          {metricName: "acquire_lock_failed", metricType: Counter},
		WorkflowContextCleared:                            {metricName: "workflow_context_cleared", metricType: Counter},
		MutableStateSize:                                  {metricName: "mutable_state_size", metricType: Timer},
		ExecutionInfoSize:                                 {metricName: "execution_info_size", metricType: Timer},
		ActivityInfoSize:                                  {metricName: "activity_info_size", metricType: Timer},
		TimerInfoSize:                                     {metricName: "timer_info_size", metricType: Timer},
		ChildInfoSize:                                     {metricName: "child_info_size", metricType: Timer},
		SignalInfoSize:                                    {metricName: "signal_info", metricType: Timer},
		BufferedEventsSize:                                {metricName: "buffered_events_size", metricType: Timer},
		ActivityInfoCount:                                 {metricName: "activity_info_count", metricType: Timer},
		TimerInfoCount:                                    {metricName: "timer_info_count", metricType: Timer},
		ChildInfoCount:                                    {metricName: "child_info_count", metricType: Timer},
		SignalInfoCount:                                   {metricName: "signal_info_count", metricType: Timer},
		RequestCancelInfoCount:                            {metricName: "request_cancel_info_count", metricType: Timer},
		BufferedEventsCount:                               {metricName: "buffered_events_count", metricType: Timer},
		DeleteActivityInfoCount:                           {metricName: "delete_activity_info", metricType: Timer},
		DeleteTimerInfoCount:                              {metricName: "delete_timer_info", metricType: Timer},
		DeleteChildInfoCount:                              {metricName: "delete_child_info", metricType: Timer},
		DeleteSignalInfoCount:                             {metricName: "delete_signal_info", metricType: Timer},
		DeleteRequestCancelInfoCount:                      {metricName: "delete_request_cancel_info", metricType: Timer},
		WorkflowRetryBackoffTimerCount:                    {metricName: "workflow_retry_backoff_timer", metricType: Counter},
		WorkflowCronBackoffTimerCount:                     {metricName: "workflow_cron_backoff_timer", metricType: Counter},
		WorkflowCleanupDeleteCount:                        {metricName: "workflow_cleanup_delete", metricType: Counter},
		WorkflowCleanupArchiveCount:                       {metricName: "workflow_cleanup_archive", metricType: Counter},
		WorkflowCleanupNopCount:                           {metricName: "workflow_cleanup_nop", metricType: Counter},
		WorkflowCleanupDeleteHistoryInlineCount:           {metricName: "workflow_cleanup_delete_history_inline", metricType: Counter},
		WorkflowSuccessCount:                              {metricName: "workflow_success", metricType: Counter},
		WorkflowCancelCount:                               {metricName: "workflow_cancel", metricType: Counter},
		WorkflowFailedCount:                               {metricName: "workflow_failed", metricType: Counter},
		WorkflowTimeoutCount:                              {metricName: "workflow_timeout", metricType: Counter},
		WorkflowTerminateCount:                            {metricName: "workflow_terminate", metricType: Counter},
		ArchiverClientSendSignalCount:                     {metricName: "archiver_client_sent_signal", metricType: Counter},
		ArchiverClientSendSignalFailureCount:              {metricName: "archiver_client_send_signal_error", metricType: Counter},
		ArchiverClientHistoryRequestCount:                 {metricName: "archiver_client_history_request", metricType: Counter},
		ArchiverClientHistoryInlineArchiveAttemptCount:    {metricName: "archiver_client_history_inline_archive_attempt", metricType: Counter},
		ArchiverClientHistoryInlineArchiveFailureCount:    {metricName: "archiver_client_history_inline_archive_failure", metricType: Counter},
		ArchiverClientVisibilityRequestCount:              {metricName: "archiver_client_visibility_request", metricType: Counter},
		ArchiverClientVisibilityInlineArchiveAttemptCount: {metricName: "archiver_client_visibility_inline_archive_attempt", metricType: Counter},
		ArchiverClientVisibilityInlineArchiveFailureCount: {metricName: "archiver_client_visibility_inline_archive_failure", metricType: Counter},
		LastRetrievedMessageID:                            {metricName: "last_retrieved_message_id", metricType: Gauge},
		LastProcessedMessageID:                            {metricName: "last_processed_message_id", metricType: Gauge},
		ReplicationTasksApplied:                           {metricName: "replication_tasks_applied", metricType: Counter},
		ReplicationTasksFailed:                            {metricName: "replication_tasks_failed", metricType: Counter},
		ReplicationTasksLag:                               {metricName: "replication_tasks_lag", metricType: Timer},
		ReplicationTasksFetched:                           {metricName: "replication_tasks_fetched", metricType: Timer},
		ReplicationTasksReturned:                          {metricName: "replication_tasks_returned", metricType: Timer},
		ReplicationDLQFailed:                              {metricName: "replication_dlq_enqueue_failed", metricType: Counter},
		GetReplicationMessagesForShardLatency:             {metricName: "get_replication_messages_for_shard", metricType: Timer},
		GetDLQReplicationMessagesLatency:                  {metricName: "get_dlq_replication_messages", metricType: Timer},
		EventReapplySkippedCount:                          {metricName: "event_reapply_skipped_count", metricType: Counter},
		DirectQueryDispatchLatency:                        {metricName: "direct_query_dispatch_latency", metricType: Timer},
		DirectQueryDispatchStickyLatency:                  {metricName: "direct_query_dispatch_sticky_latency", metricType: Timer},
		DirectQueryDispatchNonStickyLatency:               {metricName: "direct_query_dispatch_non_sticky_latency", metricType: Timer},
		DirectQueryDispatchStickySuccessCount:             {metricName: "direct_query_dispatch_sticky_success", metricType: Counter},
		DirectQueryDispatchNonStickySuccessCount:          {metricName: "direct_query_dispatch_non_sticky_success", metricType: Counter},
		DirectQueryDispatchClearStickinessLatency:         {metricName: "direct_query_dispatch_clear_stickiness_latency", metricType: Timer},
		DirectQueryDispatchClearStickinessSuccessCount:    {metricName: "direct_query_dispatch_clear_stickiness_success", metricType: Counter},
		DirectQueryDispatchTimeoutBeforeNonStickyCount:    {metricName: "direct_query_dispatch_timeout_before_non_sticky", metricType: Counter},
		DecisionTaskQueryLatency:                          {metricName: "decision_task_query_latency", metricType: Timer},
		ConsistentQueryTimeoutCount:                       {metricName: "consistent_query_timeout", metricType: Counter},
		QueryBeforeFirstDecisionCount:                     {metricName: "query_before_first_decision", metricType: Counter},
		QueryBufferExceededCount:                          {metricName: "query_buffer_exceeded", metricType: Counter},
		QueryRegistryInvalidStateCount:                    {metricName: "query_registry_invalid_state", metricType: Counter},
		WorkerNotSupportsConsistentQueryCount:             {metricName: "worker_not_supports_consistent_query", metricType: Counter},
		DecisionStartToCloseTimeoutOverrideCount:          {metricName: "decision_start_to_close_timeout_overrides", metricType: Counter},
		ReplicationTaskCleanupCount:                       {metricName: "replication_task_cleanup_count", metricType: Counter},
		ReplicationTaskCleanupFailure:                     {metricName: "replication_task_cleanup_failed", metricType: Counter},
		MutableStateChecksumMismatch:                      {metricName: "mutable_state_checksum_mismatch", metricType: Counter},
		MutableStateChecksumInvalidated:                   {metricName: "mutable_state_checksum_invalidated", metricType: Counter},
	},
	Matching: {
		PollSuccessCounter:            {metricName: "poll_success"},
		PollTimeoutCounter:            {metricName: "poll_timeouts"},
		PollSuccessWithSyncCounter:    {metricName: "poll_success_sync"},
		LeaseRequestCounter:           {metricName: "lease_requests"},
		LeaseFailureCounter:           {metricName: "lease_failures"},
		ConditionFailedErrorCounter:   {metricName: "condition_failed_errors"},
		RespondQueryTaskFailedCounter: {metricName: "respond_query_failed"},
		SyncThrottleCounter:           {metricName: "sync_throttle_count"},
		BufferThrottleCounter:         {metricName: "buffer_throttle_count"},
		ExpiredTasksCounter:           {metricName: "tasks_expired"},
		ForwardedCounter:              {metricName: "forwarded"},
		ForwardTaskCalls:              {metricName: "forward_task_calls"},
		ForwardTaskErrors:             {metricName: "forward_task_errors"},
		ForwardQueryCalls:             {metricName: "forward_query_calls"},
		ForwardQueryErrors:            {metricName: "forward_query_errors"},
		ForwardPollCalls:              {metricName: "forward_poll_calls"},
		ForwardPollErrors:             {metricName: "forward_poll_errors"},
		SyncMatchLatency:              {metricName: "syncmatch_latency", metricType: Timer},
		AsyncMatchLatency:             {metricName: "asyncmatch_latency", metricType: Timer},
		ForwardTaskLatency:            {metricName: "forward_task_latency"},
		ForwardQueryLatency:           {metricName: "forward_query_latency"},
		ForwardPollLatency:            {metricName: "forward_poll_latency"},
		LocalToLocalMatchCounter:      {metricName: "local_to_local_matches"},
		LocalToRemoteMatchCounter:     {metricName: "local_to_remote_matches"},
		RemoteToLocalMatchCounter:     {metricName: "remote_to_local_matches"},
		RemoteToRemoteMatchCounter:    {metricName: "remote_to_remote_matches"},
	},
	Worker: {
		ReplicatorMessages:                            {metricName: "replicator_messages"},
		ReplicatorFailures:                            {metricName: "replicator_errors"},
		ReplicatorMessagesDropped:                     {metricName: "replicator_messages_dropped"},
		ReplicatorLatency:                             {metricName: "replicator_latency"},
		ReplicatorDLQFailures:                         {metricName: "replicator_dlq_enqueue_fails", metricType: Counter},
		ESProcessorRequests:                           {metricName: "es_processor_requests"},
		ESProcessorRetries:                            {metricName: "es_processor_retries"},
		ESProcessorFailures:                           {metricName: "es_processor_errors"},
		ESProcessorCorruptedData:                      {metricName: "es_processor_corrupted_data"},
		ESProcessorProcessMsgLatency:                  {metricName: "es_processor_process_msg_latency", metricType: Timer},
		IndexProcessorCorruptedData:                   {metricName: "index_processor_corrupted_data"},
		IndexProcessorProcessMsgLatency:               {metricName: "index_processor_process_msg_latency", metricType: Timer},
		ArchiverNonRetryableErrorCount:                {metricName: "archiver_non_retryable_error"},
		ArchiverStartedCount:                          {metricName: "archiver_started"},
		ArchiverStoppedCount:                          {metricName: "archiver_stopped"},
		ArchiverCoroutineStartedCount:                 {metricName: "archiver_coroutine_started"},
		ArchiverCoroutineStoppedCount:                 {metricName: "archiver_coroutine_stopped"},
		ArchiverHandleHistoryRequestLatency:           {metricName: "archiver_handle_history_request_latency"},
		ArchiverHandleVisibilityRequestLatency:        {metricName: "archiver_handle_visibility_request_latency"},
		ArchiverUploadWithRetriesLatency:              {metricName: "archiver_upload_with_retries_latency"},
		ArchiverDeleteWithRetriesLatency:              {metricName: "archiver_delete_with_retries_latency"},
		ArchiverUploadFailedAllRetriesCount:           {metricName: "archiver_upload_failed_all_retries"},
		ArchiverUploadSuccessCount:                    {metricName: "archiver_upload_success"},
		ArchiverDeleteFailedAllRetriesCount:           {metricName: "archiver_delete_failed_all_retries"},
		ArchiverDeleteSuccessCount:                    {metricName: "archiver_delete_success"},
		ArchiverHandleVisibilityFailedAllRetiresCount: {metricName: "archiver_handle_visibility_failed_all_retries"},
		ArchiverHandleVisibilitySuccessCount:          {metricName: "archiver_handle_visibility_success"},
		ArchiverBacklogSizeGauge:                      {metricName: "archiver_backlog_size"},
		ArchiverPumpTimeoutCount:                      {metricName: "archiver_pump_timeout"},
		ArchiverPumpSignalThresholdCount:              {metricName: "archiver_pump_signal_threshold"},
		ArchiverPumpTimeoutWithoutSignalsCount:        {metricName: "archiver_pump_timeout_without_signals"},
		ArchiverPumpSignalChannelClosedCount:          {metricName: "archiver_pump_signal_channel_closed"},
		ArchiverWorkflowStartedCount:                  {metricName: "archiver_workflow_started"},
		ArchiverNumPumpedRequestsCount:                {metricName: "archiver_num_pumped_requests"},
		ArchiverNumHandledRequestsCount:               {metricName: "archiver_num_handled_requests"},
		ArchiverPumpedNotEqualHandledCount:            {metricName: "archiver_pumped_not_equal_handled"},
		ArchiverHandleAllRequestsLatency:              {metricName: "archiver_handle_all_requests_latency"},
		ArchiverWorkflowStoppingCount:                 {metricName: "archiver_workflow_stopping"},
		TaskProcessedCount:                            {metricName: "task_processed", metricType: Gauge},
		TaskDeletedCount:                              {metricName: "task_deleted", metricType: Gauge},
		TaskListProcessedCount:                        {metricName: "tasklist_processed", metricType: Gauge},
		TaskListDeletedCount:                          {metricName: "tasklist_deleted", metricType: Gauge},
		TaskListOutstandingCount:                      {metricName: "tasklist_outstanding", metricType: Gauge},
		StartedCount:                                  {metricName: "started", metricType: Counter},
		StoppedCount:                                  {metricName: "stopped", metricType: Counter},
		ExecutorTasksDeferredCount:                    {metricName: "executor_deferred", metricType: Counter},
		ExecutorTasksDroppedCount:                     {metricName: "executor_dropped", metricType: Counter},
		BatcherProcessorSuccess:                       {metricName: "batcher_processor_requests", metricType: Counter},
		BatcherProcessorFailures:                      {metricName: "batcher_processor_errors", metricType: Counter},
		HistoryScavengerSuccessCount:                  {metricName: "scavenger_success", metricType: Counter},
		HistoryScavengerErrorCount:                    {metricName: "scavenger_errors", metricType: Counter},
		HistoryScavengerSkipCount:                     {metricName: "scavenger_skips", metricType: Counter},
		ParentClosePolicyProcessorSuccess:             {metricName: "parent_close_policy_processor_requests", metricType: Counter},
		ParentClosePolicyProcessorFailures:            {metricName: "parent_close_policy_processor_errors", metricType: Counter},
	},
}

// ErrorClass is an enum to help with classifying SLA vs. non-SLA errors (SLA = "service level agreement")
type ErrorClass uint8

const (
	// NoError indicates that there is no error (error should be nil)
	NoError = ErrorClass(iota)
	// UserError indicates that this is NOT an SLA-reportable error
	UserError
	// InternalError indicates that this is an SLA-reportable error
	InternalError
)<|MERGE_RESOLUTION|>--- conflicted
+++ resolved
@@ -1066,12 +1066,9 @@
 		PersistenceGetLastMessageIDFromDLQScope:                  {operation: "GetLastMessageIDFromDLQ"},
 		PersistenceUpdateAckLevelScope:                           {operation: "UpdateAckLevel"},
 		PersistenceGetAckLevelScope:                              {operation: "GetAckLevel"},
-<<<<<<< HEAD
+		PersistenceDomainReplicationQueueScope:                   {operation: "DomainReplicationQueue"},
 		PersistenceInitImmutableClusterMetadataScope:             {operation: "InitializeImmutableClusterMetadata"},
 		PersistenceGetImmutableClusterMetadataScope:              {operation: "GetImmutableClusterMetadata"},
-=======
-		PersistenceDomainReplicationQueueScope:                   {operation: "DomainReplicationQueue"},
->>>>>>> ee3d5f45
 
 		ClusterMetadataArchivalConfigScope: {operation: "ArchivalConfig"},
 
