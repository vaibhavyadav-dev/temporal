--- conflicted
+++ resolved
@@ -251,31 +251,11 @@
 		Msg string
 	}
 
-<<<<<<< HEAD
 	// ShardInfoWithFailover describes a shard
 	ShardInfoWithFailover struct {
 		*pblobs.ShardInfo
 		TransferFailoverLevels map[string]TransferFailoverLevel // uuid -> TransferFailoverLevel
 		TimerFailoverLevels    map[string]TimerFailoverLevel    // uuid -> TimerFailoverLevel
-=======
-	// ShardInfo describes a shard
-	ShardInfo struct {
-		ShardID                   int
-		Owner                     string
-		RangeID                   int64
-		StolenSinceRenew          int
-		UpdatedAt                 time.Time
-		ReplicationAckLevel       int64
-		ReplicationDLQAckLevel    map[string]int64
-		TransferAckLevel          int64
-		TimerAckLevel             time.Time
-		ClusterTransferAckLevel   map[string]int64
-		ClusterTimerAckLevel      map[string]time.Time
-		TransferFailoverLevels    map[string]TransferFailoverLevel // uuid -> TransferFailoverLevel
-		TimerFailoverLevels       map[string]TimerFailoverLevel    // uuid -> TimerFailoverLevel
-		ClusterReplicationLevel   map[string]int64                 // cluster -> last replicated taskID
-		DomainNotificationVersion int64
->>>>>>> f0d5b1ba
 	}
 
 	// TransferFailoverLevel contains corresponding start / end level
